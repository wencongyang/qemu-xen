--- conflicted
+++ resolved
@@ -1059,12 +1059,8 @@
          */
         s->lvt[APIC_LVT_LINT0] = 0x700;
     }
-<<<<<<< HEAD
+    cpu_synchronize_state(s->cpu_env, 1);
     qemu_kvm_load_lapic(s->cpu_env);
-=======
-
-    cpu_synchronize_state(s->cpu_env, 1);
->>>>>>> 8d2ba1fb
 }
 
 static CPUReadMemoryFunc *apic_mem_read[3] = {
