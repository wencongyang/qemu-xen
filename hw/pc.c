/*
 * QEMU PC System Emulator
 *
 * Copyright (c) 2003-2004 Fabrice Bellard
 *
 * Permission is hereby granted, free of charge, to any person obtaining a copy
 * of this software and associated documentation files (the "Software"), to deal
 * in the Software without restriction, including without limitation the rights
 * to use, copy, modify, merge, publish, distribute, sublicense, and/or sell
 * copies of the Software, and to permit persons to whom the Software is
 * furnished to do so, subject to the following conditions:
 *
 * The above copyright notice and this permission notice shall be included in
 * all copies or substantial portions of the Software.
 *
 * THE SOFTWARE IS PROVIDED "AS IS", WITHOUT WARRANTY OF ANY KIND, EXPRESS OR
 * IMPLIED, INCLUDING BUT NOT LIMITED TO THE WARRANTIES OF MERCHANTABILITY,
 * FITNESS FOR A PARTICULAR PURPOSE AND NONINFRINGEMENT. IN NO EVENT SHALL
 * THE AUTHORS OR COPYRIGHT HOLDERS BE LIABLE FOR ANY CLAIM, DAMAGES OR OTHER
 * LIABILITY, WHETHER IN AN ACTION OF CONTRACT, TORT OR OTHERWISE, ARISING FROM,
 * OUT OF OR IN CONNECTION WITH THE SOFTWARE OR THE USE OR OTHER DEALINGS IN
 * THE SOFTWARE.
 */
#include "hw.h"
#include "pc.h"
#include "fdc.h"
#include "pci.h"
#include "block.h"
#include "sysemu.h"
#include "audio/audio.h"
#include "net.h"
#include "smbus.h"
#include "boards.h"
#include "monitor.h"
#include "fw_cfg.h"
#include "hpet_emul.h"
#include "watchdog.h"
#include "smbios.h"
#include "ide.h"
#include "device-assignment.h"

#include "qemu-kvm.h"

/* output Bochs bios info messages */
//#define DEBUG_BIOS

/* Show multiboot debug output */
//#define DEBUG_MULTIBOOT

#define BIOS_FILENAME "bios.bin"
#define VGABIOS_FILENAME "vgabios.bin"
#define VGABIOS_CIRRUS_FILENAME "vgabios-cirrus.bin"
#define EXTBOOT_FILENAME "extboot.bin"

#define PC_MAX_BIOS_SIZE (4 * 1024 * 1024)

/* Leave a chunk of memory at the top of RAM for the BIOS ACPI tables.  */
#define ACPI_DATA_SIZE       0x10000
#define BIOS_CFG_IOPORT 0x510
#define FW_CFG_ACPI_TABLES (FW_CFG_ARCH_LOCAL + 0)
#define FW_CFG_SMBIOS_ENTRIES (FW_CFG_ARCH_LOCAL + 1)
#define FW_CFG_IRQ0_OVERRIDE (FW_CFG_ARCH_LOCAL + 2)

#define MAX_IDE_BUS 2

static fdctrl_t *floppy_controller;
static RTCState *rtc_state;
static PITState *pit;
static PCIDevice *i440fx_state;

typedef struct rom_reset_data {
    uint8_t *data;
    target_phys_addr_t addr;
    unsigned size;
} RomResetData;

static void option_rom_reset(void *_rrd)
{
    RomResetData *rrd = _rrd;

    cpu_physical_memory_write_rom(rrd->addr, rrd->data, rrd->size);
}

static void option_rom_setup_reset(target_phys_addr_t addr, unsigned size)
{
    RomResetData *rrd = qemu_malloc(sizeof *rrd);

    rrd->data = qemu_malloc(size);
    cpu_physical_memory_read(addr, rrd->data, size);
    rrd->addr = addr;
    rrd->size = size;
    qemu_register_reset(option_rom_reset, rrd);
}

typedef struct isa_irq_state {
    qemu_irq *i8259;
    qemu_irq *ioapic;
} IsaIrqState;

static void isa_irq_handler(void *opaque, int n, int level)
{
    IsaIrqState *isa = (IsaIrqState *)opaque;

    if (n < 16) {
        qemu_set_irq(isa->i8259[n], level);
    }
    qemu_set_irq(isa->ioapic[n], level);
};

static void ioport80_write(void *opaque, uint32_t addr, uint32_t data)
{
}

/* MSDOS compatibility mode FPU exception support */
static qemu_irq ferr_irq;
/* XXX: add IGNNE support */
void cpu_set_ferr(CPUX86State *s)
{
    qemu_irq_raise(ferr_irq);
}

static void ioportF0_write(void *opaque, uint32_t addr, uint32_t data)
{
    qemu_irq_lower(ferr_irq);
}

/* TSC handling */
uint64_t cpu_get_tsc(CPUX86State *env)
{
    return cpu_get_ticks();
}

/* SMM support */
void cpu_smm_update(CPUState *env)
{
    if (i440fx_state && env == first_cpu)
        i440fx_set_smm(i440fx_state, (env->hflags >> HF_SMM_SHIFT) & 1);
}


/* IRQ handling */
int cpu_get_pic_interrupt(CPUState *env)
{
    int intno;

    intno = apic_get_interrupt(env);
    if (intno >= 0) {
        /* set irq request if a PIC irq is still pending */
        /* XXX: improve that */
        pic_update_irq(isa_pic);
        return intno;
    }
    /* read the irq from the PIC */
    if (!apic_accept_pic_intr(env))
        return -1;

    intno = pic_read_irq(isa_pic);
    return intno;
}

static void pic_irq_request(void *opaque, int irq, int level)
{
    CPUState *env = first_cpu;

    if (env->apic_state) {
        while (env) {
            if (apic_accept_pic_intr(env))
                apic_deliver_pic_intr(env, level);
            env = env->next_cpu;
        }
    } else {
        if (level)
            cpu_interrupt(env, CPU_INTERRUPT_HARD);
        else
            cpu_reset_interrupt(env, CPU_INTERRUPT_HARD);
    }
}

/* PC cmos mappings */

#define REG_EQUIPMENT_BYTE          0x14

static int cmos_get_fd_drive_type(int fd0)
{
    int val;

    switch (fd0) {
    case 0:
        /* 1.44 Mb 3"5 drive */
        val = 4;
        break;
    case 1:
        /* 2.88 Mb 3"5 drive */
        val = 5;
        break;
    case 2:
        /* 1.2 Mb 5"5 drive */
        val = 2;
        break;
    default:
        val = 0;
        break;
    }
    return val;
}

static void cmos_init_hd(int type_ofs, int info_ofs, BlockDriverState *hd)
{
    RTCState *s = rtc_state;
    int cylinders, heads, sectors;
    bdrv_get_geometry_hint(hd, &cylinders, &heads, &sectors);
    rtc_set_memory(s, type_ofs, 47);
    rtc_set_memory(s, info_ofs, cylinders);
    rtc_set_memory(s, info_ofs + 1, cylinders >> 8);
    rtc_set_memory(s, info_ofs + 2, heads);
    rtc_set_memory(s, info_ofs + 3, 0xff);
    rtc_set_memory(s, info_ofs + 4, 0xff);
    rtc_set_memory(s, info_ofs + 5, 0xc0 | ((heads > 8) << 3));
    rtc_set_memory(s, info_ofs + 6, cylinders);
    rtc_set_memory(s, info_ofs + 7, cylinders >> 8);
    rtc_set_memory(s, info_ofs + 8, sectors);
}

/* convert boot_device letter to something recognizable by the bios */
static int boot_device2nibble(char boot_device)
{
    switch(boot_device) {
    case 'a':
    case 'b':
        return 0x01; /* floppy boot */
    case 'c':
        return 0x02; /* hard drive boot */
    case 'd':
        return 0x03; /* CD-ROM boot */
    case 'n':
        return 0x04; /* Network boot */
    }
    return 0;
}

/* copy/pasted from cmos_init, should be made a general function
 and used there as well */
static int pc_boot_set(void *opaque, const char *boot_device)
{
    Monitor *mon = cur_mon;
#define PC_MAX_BOOT_DEVICES 3
    RTCState *s = (RTCState *)opaque;
    int nbds, bds[3] = { 0, };
    int i;

    nbds = strlen(boot_device);
    if (nbds > PC_MAX_BOOT_DEVICES) {
        monitor_printf(mon, "Too many boot devices for PC\n");
        return(1);
    }
    for (i = 0; i < nbds; i++) {
        bds[i] = boot_device2nibble(boot_device[i]);
        if (bds[i] == 0) {
            monitor_printf(mon, "Invalid boot device for PC: '%c'\n",
                           boot_device[i]);
            return(1);
        }
    }
    rtc_set_memory(s, 0x3d, (bds[1] << 4) | bds[0]);
    rtc_set_memory(s, 0x38, (bds[2] << 4));
    return(0);
}

/* hd_table must contain 4 block drivers */
static void cmos_init(ram_addr_t ram_size, ram_addr_t above_4g_mem_size,
                      const char *boot_device, BlockDriverState **hd_table)
{
    RTCState *s = rtc_state;
    int nbds, bds[3] = { 0, };
    int val;
    int fd0, fd1, nb;
    int i;

    /* various important CMOS locations needed by PC/Bochs bios */

    /* memory size */
    val = 640; /* base memory in K */
    rtc_set_memory(s, 0x15, val);
    rtc_set_memory(s, 0x16, val >> 8);

    val = (ram_size / 1024) - 1024;
    if (val > 65535)
        val = 65535;
    rtc_set_memory(s, 0x17, val);
    rtc_set_memory(s, 0x18, val >> 8);
    rtc_set_memory(s, 0x30, val);
    rtc_set_memory(s, 0x31, val >> 8);

    if (above_4g_mem_size) {
        rtc_set_memory(s, 0x5b, (unsigned int)above_4g_mem_size >> 16);
        rtc_set_memory(s, 0x5c, (unsigned int)above_4g_mem_size >> 24);
        rtc_set_memory(s, 0x5d, (uint64_t)above_4g_mem_size >> 32);
    }

    if (ram_size > (16 * 1024 * 1024))
        val = (ram_size / 65536) - ((16 * 1024 * 1024) / 65536);
    else
        val = 0;
    if (val > 65535)
        val = 65535;
    rtc_set_memory(s, 0x34, val);
    rtc_set_memory(s, 0x35, val >> 8);

    /* set the number of CPU */
    rtc_set_memory(s, 0x5f, smp_cpus - 1);

    /* set boot devices, and disable floppy signature check if requested */
#define PC_MAX_BOOT_DEVICES 3
    nbds = strlen(boot_device);
    if (nbds > PC_MAX_BOOT_DEVICES) {
        fprintf(stderr, "Too many boot devices for PC\n");
        exit(1);
    }
    for (i = 0; i < nbds; i++) {
        bds[i] = boot_device2nibble(boot_device[i]);
        if (bds[i] == 0) {
            fprintf(stderr, "Invalid boot device for PC: '%c'\n",
                    boot_device[i]);
            exit(1);
        }
    }
    rtc_set_memory(s, 0x3d, (bds[1] << 4) | bds[0]);
    rtc_set_memory(s, 0x38, (bds[2] << 4) | (fd_bootchk ?  0x0 : 0x1));

    /* floppy type */

    fd0 = fdctrl_get_drive_type(floppy_controller, 0);
    fd1 = fdctrl_get_drive_type(floppy_controller, 1);

    val = (cmos_get_fd_drive_type(fd0) << 4) | cmos_get_fd_drive_type(fd1);
    rtc_set_memory(s, 0x10, val);

    val = 0;
    nb = 0;
    if (fd0 < 3)
        nb++;
    if (fd1 < 3)
        nb++;
    switch (nb) {
    case 0:
        break;
    case 1:
        val |= 0x01; /* 1 drive, ready for boot */
        break;
    case 2:
        val |= 0x41; /* 2 drives, ready for boot */
        break;
    }
    val |= 0x02; /* FPU is there */
    val |= 0x04; /* PS/2 mouse installed */
    rtc_set_memory(s, REG_EQUIPMENT_BYTE, val);

    /* hard drives */

    rtc_set_memory(s, 0x12, (hd_table[0] ? 0xf0 : 0) | (hd_table[1] ? 0x0f : 0));
    if (hd_table[0])
        cmos_init_hd(0x19, 0x1b, hd_table[0]);
    if (hd_table[1])
        cmos_init_hd(0x1a, 0x24, hd_table[1]);

    val = 0;
    for (i = 0; i < 4; i++) {
        if (hd_table[i]) {
            int cylinders, heads, sectors, translation;
            /* NOTE: bdrv_get_geometry_hint() returns the physical
                geometry.  It is always such that: 1 <= sects <= 63, 1
                <= heads <= 16, 1 <= cylinders <= 16383. The BIOS
                geometry can be different if a translation is done. */
            translation = bdrv_get_translation_hint(hd_table[i]);
            if (translation == BIOS_ATA_TRANSLATION_AUTO) {
                bdrv_get_geometry_hint(hd_table[i], &cylinders, &heads, &sectors);
                if (cylinders <= 1024 && heads <= 16 && sectors <= 63) {
                    /* No translation. */
                    translation = 0;
                } else {
                    /* LBA translation. */
                    translation = 1;
                }
            } else {
                translation--;
            }
            val |= translation << (i * 2);
        }
    }
    rtc_set_memory(s, 0x39, val);
}

void ioport_set_a20(int enable)
{
    /* XXX: send to all CPUs ? */
    cpu_x86_set_a20(first_cpu, enable);
}

int ioport_get_a20(void)
{
    return ((first_cpu->a20_mask >> 20) & 1);
}

static void ioport92_write(void *opaque, uint32_t addr, uint32_t val)
{
    ioport_set_a20((val >> 1) & 1);
    /* XXX: bit 0 is fast reset */
}

static uint32_t ioport92_read(void *opaque, uint32_t addr)
{
    return ioport_get_a20() << 1;
}

/***********************************************************/
/* Bochs BIOS debug ports */

static void bochs_bios_write(void *opaque, uint32_t addr, uint32_t val)
{
    static const char shutdown_str[8] = "Shutdown";
    static int shutdown_index = 0;

    switch(addr) {
        /* Bochs BIOS messages */
    case 0x400:
    case 0x401:
        fprintf(stderr, "BIOS panic at rombios.c, line %d\n", val);
        exit(1);
    case 0x402:
    case 0x403:
#ifdef DEBUG_BIOS
        fprintf(stderr, "%c", val);
#endif
        break;
    case 0x8900:
        /* same as Bochs power off */
        if (val == shutdown_str[shutdown_index]) {
            shutdown_index++;
            if (shutdown_index == 8) {
                shutdown_index = 0;
                qemu_system_shutdown_request();
            }
        } else {
            shutdown_index = 0;
        }
        break;

        /* LGPL'ed VGA BIOS messages */
    case 0x501:
    case 0x502:
        fprintf(stderr, "VGA BIOS panic, line %d\n", val);
        exit(1);
    case 0x500:
    case 0x503:
#ifdef DEBUG_BIOS
        fprintf(stderr, "%c", val);
#endif
        break;
    }
}

extern uint64_t node_cpumask[MAX_NODES];

static void *bochs_bios_init(void)
{
    void *fw_cfg;
    uint8_t *smbios_table;
    size_t smbios_len;
    uint64_t *numa_fw_cfg;
    int i, j;

    register_ioport_write(0x400, 1, 2, bochs_bios_write, NULL);
    register_ioport_write(0x401, 1, 2, bochs_bios_write, NULL);
    register_ioport_write(0x402, 1, 1, bochs_bios_write, NULL);
    register_ioport_write(0x403, 1, 1, bochs_bios_write, NULL);
    register_ioport_write(0x8900, 1, 1, bochs_bios_write, NULL);

    register_ioport_write(0x501, 1, 2, bochs_bios_write, NULL);
    register_ioport_write(0x502, 1, 2, bochs_bios_write, NULL);
    register_ioport_write(0x500, 1, 1, bochs_bios_write, NULL);
    register_ioport_write(0x503, 1, 1, bochs_bios_write, NULL);

    fw_cfg = fw_cfg_init(BIOS_CFG_IOPORT, BIOS_CFG_IOPORT + 1, 0, 0);

    fw_cfg_add_i32(fw_cfg, FW_CFG_ID, 1);
    fw_cfg_add_i64(fw_cfg, FW_CFG_RAM_SIZE, (uint64_t)ram_size);
    fw_cfg_add_bytes(fw_cfg, FW_CFG_ACPI_TABLES, (uint8_t *)acpi_tables,
                     acpi_tables_len);
    fw_cfg_add_bytes(fw_cfg, FW_CFG_IRQ0_OVERRIDE, &irq0override, 1);

    smbios_table = smbios_get_table(&smbios_len);
    if (smbios_table)
        fw_cfg_add_bytes(fw_cfg, FW_CFG_SMBIOS_ENTRIES,
                         smbios_table, smbios_len);

    /* allocate memory for the NUMA channel: one (64bit) word for the number
     * of nodes, one word for each VCPU->node and one word for each node to
     * hold the amount of memory.
     */
    numa_fw_cfg = qemu_mallocz((1 + smp_cpus + nb_numa_nodes) * 8);
    numa_fw_cfg[0] = cpu_to_le64(nb_numa_nodes);
    for (i = 0; i < smp_cpus; i++) {
        for (j = 0; j < nb_numa_nodes; j++) {
            if (node_cpumask[j] & (1 << i)) {
                numa_fw_cfg[i + 1] = cpu_to_le64(j);
                break;
            }
        }
    }
    for (i = 0; i < nb_numa_nodes; i++) {
        numa_fw_cfg[smp_cpus + 1 + i] = cpu_to_le64(node_mem[i]);
    }
    fw_cfg_add_bytes(fw_cfg, FW_CFG_NUMA, (uint8_t *)numa_fw_cfg,
                     (1 + smp_cpus + nb_numa_nodes) * 8);

    return fw_cfg;
}

/* Generate an initial boot sector which sets state and jump to
   a specified vector */
static void generate_bootsect(target_phys_addr_t option_rom,
                              uint32_t gpr[8], uint16_t segs[6], uint16_t ip)
{
    uint8_t rom[512], *p, *reloc;
    uint8_t sum;
    int i;

    memset(rom, 0, sizeof(rom));

    p = rom;
    /* Make sure we have an option rom signature */
    *p++ = 0x55;
    *p++ = 0xaa;

    /* ROM size in sectors*/
    *p++ = 1;

    /* Hook int19 */

    *p++ = 0x50;		/* push ax */
    *p++ = 0x1e;		/* push ds */
    *p++ = 0x31; *p++ = 0xc0;	/* xor ax, ax */
    *p++ = 0x8e; *p++ = 0xd8;	/* mov ax, ds */

    *p++ = 0xc7; *p++ = 0x06;   /* movvw _start,0x64 */
    *p++ = 0x64; *p++ = 0x00;
    reloc = p;
    *p++ = 0x00; *p++ = 0x00;

    *p++ = 0x8c; *p++ = 0x0e;   /* mov cs,0x66 */
    *p++ = 0x66; *p++ = 0x00;

    *p++ = 0x1f;		/* pop ds */
    *p++ = 0x58;		/* pop ax */
    *p++ = 0xcb;		/* lret */
    
    /* Actual code */
    *reloc = (p - rom);

    *p++ = 0xfa;		/* CLI */
    *p++ = 0xfc;		/* CLD */

    for (i = 0; i < 6; i++) {
	if (i == 1)		/* Skip CS */
	    continue;

	*p++ = 0xb8;		/* MOV AX,imm16 */
	*p++ = segs[i];
	*p++ = segs[i] >> 8;
	*p++ = 0x8e;		/* MOV <seg>,AX */
	*p++ = 0xc0 + (i << 3);
    }

    for (i = 0; i < 8; i++) {
	*p++ = 0x66;		/* 32-bit operand size */
	*p++ = 0xb8 + i;	/* MOV <reg>,imm32 */
	*p++ = gpr[i];
	*p++ = gpr[i] >> 8;
	*p++ = gpr[i] >> 16;
	*p++ = gpr[i] >> 24;
    }

    *p++ = 0xea;		/* JMP FAR */
    *p++ = ip;			/* IP */
    *p++ = ip >> 8;
    *p++ = segs[1];		/* CS */
    *p++ = segs[1] >> 8;

    /* sign rom */
    sum = 0;
    for (i = 0; i < (sizeof(rom) - 1); i++)
        sum += rom[i];
    rom[sizeof(rom) - 1] = -sum;

    cpu_physical_memory_write_rom(option_rom, rom, sizeof(rom));
    option_rom_setup_reset(option_rom, sizeof (rom));
}

static long get_file_size(FILE *f)
{
    long where, size;

    /* XXX: on Unix systems, using fstat() probably makes more sense */

    where = ftell(f);
    fseek(f, 0, SEEK_END);
    size = ftell(f);
    fseek(f, where, SEEK_SET);

    return size;
}

#define MULTIBOOT_STRUCT_ADDR 0x9000

#if MULTIBOOT_STRUCT_ADDR > 0xf0000
#error multiboot struct needs to fit in 16 bit real mode
#endif

static int load_multiboot(void *fw_cfg,
                          FILE *f,
                          const char *kernel_filename,
                          const char *initrd_filename,
                          const char *kernel_cmdline,
                          uint8_t *header)
{
    int i, t, is_multiboot = 0;
    uint32_t flags = 0;
    uint32_t mh_entry_addr;
    uint32_t mh_load_addr;
    uint32_t mb_kernel_size;
    uint32_t mmap_addr = MULTIBOOT_STRUCT_ADDR;
    uint32_t mb_bootinfo = MULTIBOOT_STRUCT_ADDR + 0x500;
    uint32_t mb_cmdline = mb_bootinfo + 0x200;
    uint32_t mb_mod_end;

    /* Ok, let's see if it is a multiboot image.
       The header is 12x32bit long, so the latest entry may be 8192 - 48. */
    for (i = 0; i < (8192 - 48); i += 4) {
        if (ldl_p(header+i) == 0x1BADB002) {
            uint32_t checksum = ldl_p(header+i+8);
            flags = ldl_p(header+i+4);
            checksum += flags;
            checksum += (uint32_t)0x1BADB002;
            if (!checksum) {
                is_multiboot = 1;
                break;
            }
        }
    }

    if (!is_multiboot)
        return 0; /* no multiboot */

#ifdef DEBUG_MULTIBOOT
    fprintf(stderr, "qemu: I believe we found a multiboot image!\n");
#endif

    if (flags & 0x00000004) { /* MULTIBOOT_HEADER_HAS_VBE */
        fprintf(stderr, "qemu: multiboot knows VBE. we don't.\n");
    }
    if (!(flags & 0x00010000)) { /* MULTIBOOT_HEADER_HAS_ADDR */
        uint64_t elf_entry;
        int kernel_size;
        fclose(f);
        kernel_size = load_elf(kernel_filename, 0, &elf_entry, NULL, NULL);
        if (kernel_size < 0) {
            fprintf(stderr, "Error while loading elf kernel\n");
            exit(1);
        }
        mh_load_addr = mh_entry_addr = elf_entry;
        mb_kernel_size = kernel_size;

#ifdef DEBUG_MULTIBOOT
        fprintf(stderr, "qemu: loading multiboot-elf kernel (%#x bytes) with entry %#zx\n",
                mb_kernel_size, (size_t)mh_entry_addr);
#endif
    } else {
        /* Valid if mh_flags sets MULTIBOOT_HEADER_HAS_ADDR. */
        uint32_t mh_header_addr = ldl_p(header+i+12);
        mh_load_addr = ldl_p(header+i+16);
#ifdef DEBUG_MULTIBOOT
        uint32_t mh_load_end_addr = ldl_p(header+i+20);
        uint32_t mh_bss_end_addr = ldl_p(header+i+24);
#endif
        uint32_t mb_kernel_text_offset = i - (mh_header_addr - mh_load_addr);

        mh_entry_addr = ldl_p(header+i+28);
        mb_kernel_size = get_file_size(f) - mb_kernel_text_offset;

        /* Valid if mh_flags sets MULTIBOOT_HEADER_HAS_VBE.
        uint32_t mh_mode_type = ldl_p(header+i+32);
        uint32_t mh_width = ldl_p(header+i+36);
        uint32_t mh_height = ldl_p(header+i+40);
        uint32_t mh_depth = ldl_p(header+i+44); */

#ifdef DEBUG_MULTIBOOT
        fprintf(stderr, "multiboot: mh_header_addr = %#x\n", mh_header_addr);
        fprintf(stderr, "multiboot: mh_load_addr = %#x\n", mh_load_addr);
        fprintf(stderr, "multiboot: mh_load_end_addr = %#x\n", mh_load_end_addr);
        fprintf(stderr, "multiboot: mh_bss_end_addr = %#x\n", mh_bss_end_addr);
#endif

        fseek(f, mb_kernel_text_offset, SEEK_SET);

#ifdef DEBUG_MULTIBOOT
        fprintf(stderr, "qemu: loading multiboot kernel (%#x bytes) at %#x\n",
                mb_kernel_size, mh_load_addr);
#endif

        if (!fread_targphys_ok(mh_load_addr, mb_kernel_size, f)) {
            fprintf(stderr, "qemu: read error on multiboot kernel '%s' (%#x)\n",
                    kernel_filename, mb_kernel_size);
            exit(1);
        }
        fclose(f);
    }

    /* blob size is only the kernel for now */
    mb_mod_end = mh_load_addr + mb_kernel_size;

    /* load modules */
    stl_phys(mb_bootinfo + 20, 0x0); /* mods_count */
    if (initrd_filename) {
        uint32_t mb_mod_info = mb_bootinfo + 0x100;
        uint32_t mb_mod_cmdline = mb_bootinfo + 0x300;
        uint32_t mb_mod_start = mh_load_addr;
        uint32_t mb_mod_length = mb_kernel_size;
        char *next_initrd;
        char *next_space;
        int mb_mod_count = 0;

        do {
            next_initrd = strchr(initrd_filename, ',');
            if (next_initrd)
                *next_initrd = '\0';
            /* if a space comes after the module filename, treat everything
               after that as parameters */
            cpu_physical_memory_write(mb_mod_cmdline, (uint8_t*)initrd_filename,
                                      strlen(initrd_filename) + 1);
            stl_phys(mb_mod_info + 8, mb_mod_cmdline); /* string */
            mb_mod_cmdline += strlen(initrd_filename) + 1;
            if ((next_space = strchr(initrd_filename, ' ')))
                *next_space = '\0';
#ifdef DEBUG_MULTIBOOT
	     printf("multiboot loading module: %s\n", initrd_filename);
#endif
            f = fopen(initrd_filename, "rb");
            if (f) {
                mb_mod_start = (mb_mod_start + mb_mod_length + (TARGET_PAGE_SIZE - 1))
                             & (TARGET_PAGE_MASK);
                mb_mod_length = get_file_size(f);
                mb_mod_end = mb_mod_start + mb_mod_length;

                if (!fread_targphys_ok(mb_mod_start, mb_mod_length, f)) {
                    fprintf(stderr, "qemu: read error on multiboot module '%s' (%#x)\n",
                            initrd_filename, mb_mod_length);
                    exit(1);
                }

                mb_mod_count++;
                stl_phys(mb_mod_info + 0, mb_mod_start);
                stl_phys(mb_mod_info + 4, mb_mod_start + mb_mod_length);
#ifdef DEBUG_MULTIBOOT
                printf("mod_start: %#x\nmod_end:   %#x\n", mb_mod_start,
                       mb_mod_start + mb_mod_length);
#endif
                stl_phys(mb_mod_info + 12, 0x0); /* reserved */
            }
            initrd_filename = next_initrd+1;
            mb_mod_info += 16;
        } while (next_initrd);
        stl_phys(mb_bootinfo + 20, mb_mod_count); /* mods_count */
        stl_phys(mb_bootinfo + 24, mb_bootinfo + 0x100); /* mods_addr */
    }

    /* Make sure we're getting kernel + modules back after reset */
    option_rom_setup_reset(mh_load_addr, mb_mod_end - mh_load_addr);

    /* Commandline support */
    stl_phys(mb_bootinfo + 16, mb_cmdline);
    t = strlen(kernel_filename);
    cpu_physical_memory_write(mb_cmdline, (uint8_t*)kernel_filename, t);
    mb_cmdline += t;
    stb_phys(mb_cmdline++, ' ');
    t = strlen(kernel_cmdline) + 1;
    cpu_physical_memory_write(mb_cmdline, (uint8_t*)kernel_cmdline, t);

    /* the kernel is where we want it to be now */

#define MULTIBOOT_FLAGS_MEMORY (1 << 0)
#define MULTIBOOT_FLAGS_BOOT_DEVICE (1 << 1)
#define MULTIBOOT_FLAGS_CMDLINE (1 << 2)
#define MULTIBOOT_FLAGS_MODULES (1 << 3)
#define MULTIBOOT_FLAGS_MMAP (1 << 6)
    stl_phys(mb_bootinfo, MULTIBOOT_FLAGS_MEMORY
                        | MULTIBOOT_FLAGS_BOOT_DEVICE
                        | MULTIBOOT_FLAGS_CMDLINE
                        | MULTIBOOT_FLAGS_MODULES
                        | MULTIBOOT_FLAGS_MMAP);
    stl_phys(mb_bootinfo + 4, 640); /* mem_lower */
    stl_phys(mb_bootinfo + 8, ram_size / 1024); /* mem_upper */
    stl_phys(mb_bootinfo + 12, 0x8001ffff); /* XXX: use the -boot switch? */
    stl_phys(mb_bootinfo + 48, mmap_addr); /* mmap_addr */

#ifdef DEBUG_MULTIBOOT
    fprintf(stderr, "multiboot: mh_entry_addr = %#x\n", mh_entry_addr);
#endif

    /* Pass variables to option rom */
    fw_cfg_add_i32(fw_cfg, FW_CFG_KERNEL_ADDR, mh_entry_addr);
    fw_cfg_add_i32(fw_cfg, FW_CFG_INITRD_ADDR, mb_bootinfo);
    fw_cfg_add_i32(fw_cfg, FW_CFG_INITRD_SIZE, mmap_addr);

    /* Make sure we're getting the config space back after reset */
    option_rom_setup_reset(mb_bootinfo, 0x500);

    option_rom[nb_option_roms] = "multiboot.bin";
    nb_option_roms++;

    return 1; /* yes, we are multiboot */
}

static void load_linux(void *fw_cfg,
                       target_phys_addr_t option_rom,
                       const char *kernel_filename,
		       const char *initrd_filename,
		       const char *kernel_cmdline,
               target_phys_addr_t max_ram_size)
{
    uint16_t protocol;
    uint32_t gpr[8];
    uint16_t seg[6];
    uint16_t real_seg;
    int setup_size, kernel_size, initrd_size = 0, cmdline_size;
    uint32_t initrd_max;
    uint8_t header[8192];
    target_phys_addr_t real_addr, prot_addr, cmdline_addr, initrd_addr = 0;
    FILE *f, *fi;
    char *vmode;

    /* Align to 16 bytes as a paranoia measure */
    cmdline_size = (strlen(kernel_cmdline)+16) & ~15;

    /* load the kernel header */
    f = fopen(kernel_filename, "rb");
    if (!f || !(kernel_size = get_file_size(f)) ||
	fread(header, 1, MIN(ARRAY_SIZE(header), kernel_size), f) !=
	MIN(ARRAY_SIZE(header), kernel_size)) {
	fprintf(stderr, "qemu: could not load kernel '%s'\n",
		kernel_filename);
	exit(1);
    }

    /* kernel protocol version */
#if 0
    fprintf(stderr, "header magic: %#x\n", ldl_p(header+0x202));
#endif
    if (ldl_p(header+0x202) == 0x53726448)
	protocol = lduw_p(header+0x206);
    else {
	/* This looks like a multiboot kernel. If it is, let's stop
	   treating it like a Linux kernel. */
	if (load_multiboot(fw_cfg, f, kernel_filename,
                           initrd_filename, kernel_cmdline, header))
	   return;
	protocol = 0;
    }

    if (protocol < 0x200 || !(header[0x211] & 0x01)) {
	/* Low kernel */
	real_addr    = 0x90000;
	cmdline_addr = 0x9a000 - cmdline_size;
	prot_addr    = 0x10000;
    } else if (protocol < 0x202) {
	/* High but ancient kernel */
	real_addr    = 0x90000;
	cmdline_addr = 0x9a000 - cmdline_size;
	prot_addr    = 0x100000;
    } else {
	/* High and recent kernel */
	real_addr    = 0x10000;
	cmdline_addr = 0x20000;
	prot_addr    = 0x100000;
    }

#if 0
    fprintf(stderr,
	    "qemu: real_addr     = 0x" TARGET_FMT_plx "\n"
	    "qemu: cmdline_addr  = 0x" TARGET_FMT_plx "\n"
	    "qemu: prot_addr     = 0x" TARGET_FMT_plx "\n",
	    real_addr,
	    cmdline_addr,
	    prot_addr);
#endif

    /* highest address for loading the initrd */
    if (protocol >= 0x203)
	initrd_max = ldl_p(header+0x22c);
    else
	initrd_max = 0x37ffffff;

    if (initrd_max >= max_ram_size-ACPI_DATA_SIZE)
    	initrd_max = max_ram_size-ACPI_DATA_SIZE-1;

    /* kernel command line */
    pstrcpy_targphys(cmdline_addr, 4096, kernel_cmdline);

    if (protocol >= 0x202) {
	stl_p(header+0x228, cmdline_addr);
    } else {
	stw_p(header+0x20, 0xA33F);
	stw_p(header+0x22, cmdline_addr-real_addr);
    }

    /* handle vga= parameter */
    vmode = strstr(kernel_cmdline, "vga=");
    if (vmode) {
        unsigned int video_mode;
        /* skip "vga=" */
        vmode += 4;
        if (!strncmp(vmode, "normal", 6)) {
            video_mode = 0xffff;
        } else if (!strncmp(vmode, "ext", 3)) {
            video_mode = 0xfffe;
        } else if (!strncmp(vmode, "ask", 3)) {
            video_mode = 0xfffd;
        } else {
            video_mode = strtol(vmode, NULL, 0);
        }
        stw_p(header+0x1fa, video_mode);
    }

    /* loader type */
    /* High nybble = B reserved for Qemu; low nybble is revision number.
       If this code is substantially changed, you may want to consider
       incrementing the revision. */
    if (protocol >= 0x200)
	header[0x210] = 0xB0;

    /* heap */
    if (protocol >= 0x201) {
	header[0x211] |= 0x80;	/* CAN_USE_HEAP */
	stw_p(header+0x224, cmdline_addr-real_addr-0x200);
    }

    /* load initrd */
    if (initrd_filename) {
	if (protocol < 0x200) {
	    fprintf(stderr, "qemu: linux kernel too old to load a ram disk\n");
	    exit(1);
	}

	fi = fopen(initrd_filename, "rb");
	if (!fi) {
	    fprintf(stderr, "qemu: could not load initial ram disk '%s'\n",
		    initrd_filename);
	    exit(1);
	}

	initrd_size = get_file_size(fi);
	initrd_addr = (initrd_max-initrd_size) & ~4095;

	if (!fread_targphys_ok(initrd_addr, initrd_size, fi)) {
	    fprintf(stderr, "qemu: read error on initial ram disk '%s'\n",
		    initrd_filename);
	    exit(1);
	}
	fclose(fi);

	stl_p(header+0x218, initrd_addr);
	stl_p(header+0x21c, initrd_size);
    }

    /* store the finalized header and load the rest of the kernel */
    cpu_physical_memory_write(real_addr, header, ARRAY_SIZE(header));

    setup_size = header[0x1f1];
    if (setup_size == 0)
	setup_size = 4;

    setup_size = (setup_size+1)*512;
    /* Size of protected-mode code */
    kernel_size -= (setup_size > ARRAY_SIZE(header)) ? setup_size : ARRAY_SIZE(header);

    /* In case we have read too much already, copy that over */
    if (setup_size < ARRAY_SIZE(header)) {
        cpu_physical_memory_write(prot_addr, header + setup_size, ARRAY_SIZE(header) - setup_size);
        prot_addr += (ARRAY_SIZE(header) - setup_size);
        setup_size = ARRAY_SIZE(header);
    }

    if (!fread_targphys_ok(real_addr + ARRAY_SIZE(header),
                           setup_size - ARRAY_SIZE(header), f) ||
	!fread_targphys_ok(prot_addr, kernel_size, f)) {
	fprintf(stderr, "qemu: read error on kernel '%s'\n",
		kernel_filename);
	exit(1);
    }
    fclose(f);

    /* generate bootsector to set up the initial register state */
    real_seg = real_addr >> 4;
    seg[0] = seg[2] = seg[3] = seg[4] = seg[4] = real_seg;
    seg[1] = real_seg+0x20;	/* CS */
    memset(gpr, 0, sizeof gpr);
    gpr[4] = cmdline_addr-real_addr-16;	/* SP (-16 is paranoia) */

    option_rom_setup_reset(real_addr, setup_size);
    option_rom_setup_reset(prot_addr, kernel_size);
    option_rom_setup_reset(cmdline_addr, cmdline_size);
    if (initrd_filename)
        option_rom_setup_reset(initrd_addr, initrd_size);

    generate_bootsect(option_rom, gpr, seg, 0);
}

static const int ide_iobase[2] = { 0x1f0, 0x170 };
static const int ide_iobase2[2] = { 0x3f6, 0x376 };
static const int ide_irq[2] = { 14, 15 };

#define NE2000_NB_MAX 6

static int ne2000_io[NE2000_NB_MAX] = { 0x300, 0x320, 0x340, 0x360, 0x280, 0x380 };
static int ne2000_irq[NE2000_NB_MAX] = { 9, 10, 11, 3, 4, 5 };

static int serial_io[MAX_SERIAL_PORTS] = { 0x3f8, 0x2f8, 0x3e8, 0x2e8 };
static int serial_irq[MAX_SERIAL_PORTS] = { 4, 3, 4, 3 };

static int parallel_io[MAX_PARALLEL_PORTS] = { 0x378, 0x278, 0x3bc };
static int parallel_irq[MAX_PARALLEL_PORTS] = { 7, 7, 7 };

#ifdef HAS_AUDIO
static void audio_init (PCIBus *pci_bus, qemu_irq *pic)
{
    struct soundhw *c;

    for (c = soundhw; c->name; ++c) {
        if (c->enabled) {
            if (c->isa) {
                c->init.init_isa(pic);
            } else {
                if (pci_bus) {
                    c->init.init_pci(pci_bus);
                }
            }
        }
    }
}
#endif

static void pc_init_ne2k_isa(NICInfo *nd)
{
    static int nb_ne2k = 0;

    if (nb_ne2k == NE2000_NB_MAX)
        return;
    isa_ne2000_init(ne2000_io[nb_ne2k],
                    isa_reserve_irq(ne2000_irq[nb_ne2k]), nd);
    nb_ne2k++;
}

static int load_option_rom(const char *oprom, target_phys_addr_t start,
                           target_phys_addr_t end)
{
        int size;
        char *filename;

        filename = qemu_find_file(QEMU_FILE_TYPE_BIOS, oprom);
        if (filename) {
            size = get_image_size(filename);
            if (size > 0 && start + size > end) {
                fprintf(stderr, "Not enough space to load option rom '%s'\n",
                        oprom);
                exit(1);
            }
            size = load_image_targphys(filename, start, end - start);
            qemu_free(filename);
        } else {
            size = -1;
        }
        if (size < 0) {
            fprintf(stderr, "Could not load option rom '%s'\n", oprom);
            exit(1);
        }
        /* Round up optiom rom size to the next 2k boundary */
        size = (size + 2047) & ~2047;
        option_rom_setup_reset(start, size);
        return size;
}

int cpu_is_bsp(CPUState *env)
{
	return env->cpuid_apic_id == 0;
}

CPUState *pc_new_cpu(const char *cpu_model)
{
        CPUState *env = cpu_init(cpu_model);
        if (!env) {
            fprintf(stderr, "Unable to find x86 CPU definition\n");
            exit(1);
        }
        env->kvm_cpu_state.regs_modified = 1;
        if ((env->cpuid_features & CPUID_APIC) || smp_cpus > 1) {
            env->cpuid_apic_id = env->cpu_index;
            /* APIC reset callback resets cpu */
            apic_init(env);
        } else {
            qemu_register_reset((QEMUResetHandler*)cpu_reset, env);
        }

    /* kvm needs this to run after the apic is initialized. Otherwise,
     * it can access invalid state and crash.
     */
    qemu_init_vcpu(env);
    return env;
}

/* PC hardware initialisation */
static void pc_init1(ram_addr_t ram_size,
                     const char *boot_device,
                     const char *kernel_filename,
                     const char *kernel_cmdline,
                     const char *initrd_filename,
                     const char *cpu_model,
                     int pci_enabled)
{
    char *filename;
    int ret, linux_boot, i;
    ram_addr_t ram_addr, bios_offset, option_rom_offset;
    ram_addr_t below_4g_mem_size, above_4g_mem_size = 0;
    int bios_size, isa_bios_size, oprom_area_size;
    int pci_option_rom_offset = 0;
    PCIBus *pci_bus;
    ISADevice *isa_dev;
    int piix3_devfn = -1;
    CPUState *env;
    qemu_irq *cpu_irq;
    qemu_irq *isa_irq;
    qemu_irq *i8259;
    IsaIrqState *isa_irq_state;
    DriveInfo *dinfo;
    BlockDriverState *hd[MAX_IDE_BUS * MAX_IDE_DEVS];
    BlockDriverState *fd[MAX_FD];
    int using_vga = cirrus_vga_enabled || std_vga_enabled || vmsvga_enabled;
    void *fw_cfg;

    if (ram_size >= 0xe0000000 ) {
        above_4g_mem_size = ram_size - 0xe0000000;
        below_4g_mem_size = 0xe0000000;
    } else {
        below_4g_mem_size = ram_size;
    }

    linux_boot = (kernel_filename != NULL);

    /* init CPUs */
    if (cpu_model == NULL) {
#ifdef TARGET_X86_64
        cpu_model = "qemu64";
#else
        cpu_model = "qemu32";
#endif
    }

    if (kvm_enabled()) {
        kvm_set_boot_cpu_id(0);
    }
    for (i = 0; i < smp_cpus; i++) {
        env = pc_new_cpu(cpu_model);
    }

    vmport_init();

    /* allocate RAM */
    ram_addr = qemu_ram_alloc(below_4g_mem_size);
    cpu_register_physical_memory(0, 0xa0000, ram_addr);
    cpu_register_physical_memory(0x100000,
                 below_4g_mem_size - 0x100000,
                 ram_addr + 0x100000);

    /* above 4giga memory allocation */
    if (above_4g_mem_size > 0) {
#if TARGET_PHYS_ADDR_BITS == 32
        hw_error("To much RAM for 32-bit physical address");
#else
        ram_addr = qemu_ram_alloc(above_4g_mem_size);
        cpu_register_physical_memory(0x100000000ULL,
                                     above_4g_mem_size,
                                     ram_addr);
#endif
    }


    /* BIOS load */
    if (bios_name == NULL)
        bios_name = BIOS_FILENAME;
    filename = qemu_find_file(QEMU_FILE_TYPE_BIOS, bios_name);
    if (filename) {
        bios_size = get_image_size(filename);
    } else {
        bios_size = -1;
    }
    if (bios_size <= 0 ||
        (bios_size % 65536) != 0) {
        goto bios_error;
    }
    bios_offset = qemu_ram_alloc(bios_size);
    ret = load_image(filename, qemu_get_ram_ptr(bios_offset));
    if (ret != bios_size) {
    bios_error:
        fprintf(stderr, "qemu: could not load PC BIOS '%s'\n", bios_name);
        exit(1);
    }
    if (filename) {
        qemu_free(filename);
    }
    /* map the last 128KB of the BIOS in ISA space */
    isa_bios_size = bios_size;
    if (isa_bios_size > (128 * 1024))
        isa_bios_size = 128 * 1024;
    cpu_register_physical_memory(0xd0000, (192 * 1024) - isa_bios_size,
                                 IO_MEM_UNASSIGNED);
    /* kvm tpr optimization needs the bios accessible for write, at least to qemu itself */
    cpu_register_physical_memory(0x100000 - isa_bios_size,
                                 isa_bios_size,
                                 (bios_offset + bios_size - isa_bios_size) /* | IO_MEM_ROM */);

    if (extboot_drive) {
        option_rom[nb_option_roms++] = qemu_strdup(EXTBOOT_FILENAME);
    }

    option_rom_offset = qemu_ram_alloc(0x20000);
    oprom_area_size = 0;
    cpu_register_physical_memory(0xc0000, 0x20000, option_rom_offset);

    if (using_vga) {
        const char *vgabios_filename;
        /* VGA BIOS load */
        if (cirrus_vga_enabled) {
            vgabios_filename = VGABIOS_CIRRUS_FILENAME;
        } else {
            vgabios_filename = VGABIOS_FILENAME;
        }
        oprom_area_size = load_option_rom(vgabios_filename, 0xc0000, 0xe0000);
        pci_option_rom_offset = oprom_area_size;
    }
    /* Although video roms can grow larger than 0x8000, the area between
     * 0xc0000 - 0xc8000 is reserved for them. It means we won't be looking
     * for any other kind of option rom inside this area */
    if (oprom_area_size < 0x8000)
        oprom_area_size = 0x8000;

    /* map all the bios at the top of memory */
    cpu_register_physical_memory((uint32_t)(-bios_size),
                                 bios_size, bios_offset | IO_MEM_ROM);

    fw_cfg = bochs_bios_init();

    if (linux_boot) {
        load_linux(fw_cfg, 0xc0000 + oprom_area_size,
                   kernel_filename, initrd_filename, kernel_cmdline, below_4g_mem_size);
        oprom_area_size += 2048;
    }

    for (i = 0; i < nb_option_roms; i++) {
        oprom_area_size += load_option_rom(option_rom[i], 0xc0000 + oprom_area_size,
                                           0xe0000);
    }

    for (i = 0; i < nb_nics; i++) {
        char nic_oprom[1024];
        const char *model = nd_table[i].model;

        if (!nd_table[i].bootable)
            continue;

        if (model == NULL)
            model = "e1000";
        snprintf(nic_oprom, sizeof(nic_oprom), "pxe-%s.bin", model);

        oprom_area_size += load_option_rom(nic_oprom, 0xc0000 + oprom_area_size,
                                           0xe0000);
    }

    cpu_irq = qemu_allocate_irqs(pic_irq_request, NULL, 1);
#ifdef KVM_CAP_IRQCHIP
    if (kvm_enabled() && qemu_kvm_irqchip_in_kernel()) {
        isa_irq_state = qemu_mallocz(sizeof(*isa_irq_state));
        isa_irq = i8259 = kvm_i8259_init(cpu_irq[0]);
    } else
#endif
    {
        i8259 = i8259_init(cpu_irq[0]);
        isa_irq_state = qemu_mallocz(sizeof(*isa_irq_state));
        isa_irq_state->i8259 = i8259;
        isa_irq = qemu_allocate_irqs(isa_irq_handler, isa_irq_state, 24);
    }

    if (pci_enabled) {
        pci_bus = i440fx_init(&i440fx_state, isa_irq);
        piix3_devfn = piix3_init(pci_bus, -1);
    } else {
        pci_bus = NULL;
        isa_bus_new(NULL);
    }
    isa_bus_irqs(isa_irq);

    ferr_irq = isa_reserve_irq(13);

    /* init basic PC hardware */
    register_ioport_write(0x80, 1, 1, ioport80_write, NULL);

    register_ioport_write(0xf0, 1, 1, ioportF0_write, NULL);

    if (cirrus_vga_enabled) {
        if (pci_enabled) {
            pci_cirrus_vga_init(pci_bus);
        } else {
            isa_cirrus_vga_init();
        }
    } else if (vmsvga_enabled) {
        if (pci_enabled)
            pci_vmsvga_init(pci_bus);
        else
            fprintf(stderr, "%s: vmware_vga: no PCI bus\n", __FUNCTION__);
    } else if (std_vga_enabled) {
        if (pci_enabled) {
            pci_vga_init(pci_bus, 0, 0);
        } else {
            isa_vga_init();
        }
    }

    rtc_state = rtc_init(0x70, isa_reserve_irq(8), 2000);

    qemu_register_boot_set(pc_boot_set, rtc_state);

    register_ioport_read(0x92, 1, 1, ioport92_read, NULL);
    register_ioport_write(0x92, 1, 1, ioport92_write, NULL);

    if (pci_enabled) {
        isa_irq_state->ioapic = ioapic_init();
    }
#ifdef USE_KVM_PIT
    if (kvm_enabled() && qemu_kvm_pit_in_kernel())
	pit = kvm_pit_init(0x40, isa_reserve_irq(0));
    else
#endif
	pit = pit_init(0x40, isa_reserve_irq(0));
    pcspk_init(pit);
    if (!no_hpet) {
        hpet_init(isa_irq);
    }

    for(i = 0; i < MAX_SERIAL_PORTS; i++) {
        if (serial_hds[i]) {
            serial_init(serial_io[i], isa_reserve_irq(serial_irq[i]), 115200,
                        serial_hds[i]);
        }
    }

    for(i = 0; i < MAX_PARALLEL_PORTS; i++) {
        if (parallel_hds[i]) {
            parallel_init(parallel_io[i], isa_reserve_irq(parallel_irq[i]),
                          parallel_hds[i]);
        }
    }

    for(i = 0; i < nb_nics; i++) {
        NICInfo *nd = &nd_table[i];

        if (!pci_enabled || (nd->model && strcmp(nd->model, "ne2k_isa") == 0))
            pc_init_ne2k_isa(nd);
        else
            pci_nic_init(nd, "e1000", NULL);
    }

    piix4_acpi_system_hot_add_init(cpu_model);

    if (drive_get_max_bus(IF_IDE) >= MAX_IDE_BUS) {
        fprintf(stderr, "qemu: too many IDE bus\n");
        exit(1);
    }

    for(i = 0; i < MAX_IDE_BUS * MAX_IDE_DEVS; i++) {
        dinfo = drive_get(IF_IDE, i / MAX_IDE_DEVS, i % MAX_IDE_DEVS);
        hd[i] = dinfo ? dinfo->bdrv : NULL;
    }

    if (pci_enabled) {
        pci_piix3_ide_init(pci_bus, hd, piix3_devfn + 1, isa_irq);
    } else {
        for(i = 0; i < MAX_IDE_BUS; i++) {
            isa_ide_init(ide_iobase[i], ide_iobase2[i],
                         isa_reserve_irq(ide_irq[i]),
	                 hd[MAX_IDE_DEVS * i], hd[MAX_IDE_DEVS * i + 1]);
        }
    }

    isa_dev = isa_create_simple("i8042", 0x60, 0x64, 1, 12);
    DMA_init(0);
#ifdef HAS_AUDIO
    audio_init(pci_enabled ? pci_bus : NULL, isa_irq);
#endif

    for(i = 0; i < MAX_FD; i++) {
        dinfo = drive_get(IF_FLOPPY, 0, i);
        fd[i] = dinfo ? dinfo->bdrv : NULL;
    }
    floppy_controller = fdctrl_init_isa(6, 2, 0x3f0, fd);

    cmos_init(below_4g_mem_size, above_4g_mem_size, boot_device, hd);

    if (pci_enabled && usb_enabled) {
        usb_uhci_piix3_init(pci_bus, piix3_devfn + 2);
    }

    if (pci_enabled && acpi_enabled) {
        uint8_t *eeprom_buf = qemu_mallocz(8 * 256); /* XXX: make this persistent */
        i2c_bus *smbus;

        /* TODO: Populate SPD eeprom data.  */
        smbus = piix4_pm_init(pci_bus, piix3_devfn + 3, 0xb100,
                              isa_reserve_irq(9));
        for (i = 0; i < 8; i++) {
            DeviceState *eeprom;
            eeprom = qdev_create((BusState *)smbus, "smbus-eeprom");
            qdev_prop_set_uint32(eeprom, "address", 0x50 + i);
            qdev_prop_set_ptr(eeprom, "data", eeprom_buf + (i * 256));
            qdev_init(eeprom);
        }
    }

    if (i440fx_state) {
        i440fx_init_memory_mappings(i440fx_state);
    }

    if (pci_enabled) {
	int max_bus;
        int bus;

        max_bus = drive_get_max_bus(IF_SCSI);
	for (bus = 0; bus <= max_bus; bus++) {
            pci_create_simple(pci_bus, -1, "lsi53c895a");
        }
    }

<<<<<<< HEAD
    if (extboot_drive) {
	DriveInfo *info = extboot_drive;
	int cyls, heads, secs;

	if (info->type != IF_IDE && info->type != IF_VIRTIO) {
	    bdrv_guess_geometry(info->bdrv, &cyls, &heads, &secs);
	    bdrv_set_geometry_hint(info->bdrv, cyls, heads, secs);
	}

	extboot_init(info->bdrv, 1);
    }

    /* Add virtio balloon device */
    if (pci_enabled && virtio_balloon) {
        pci_dev = pci_create("virtio-balloon-pci", virtio_balloon_devaddr);
        qdev_init(&pci_dev->qdev);
    }

=======
>>>>>>> 382f0743
    /* Add virtio console devices */
    if (pci_enabled) {
        for(i = 0; i < MAX_VIRTIO_CONSOLES; i++) {
            if (virtcon_hds[i]) {
                pci_create_simple(pci_bus, -1, "virtio-console-pci");
            }
        }
    }

#ifdef USE_KVM_DEVICE_ASSIGNMENT
    if (kvm_enabled()) {
        add_assigned_devices(pci_bus, assigned_devices, assigned_devices_index);
        assigned_dev_load_option_roms(pci_option_rom_offset);
    }
#endif /* USE_KVM_DEVICE_ASSIGNMENT */
}

static void pc_init_pci(ram_addr_t ram_size,
                        const char *boot_device,
                        const char *kernel_filename,
                        const char *kernel_cmdline,
                        const char *initrd_filename,
                        const char *cpu_model)
{
    pc_init1(ram_size, boot_device,
             kernel_filename, kernel_cmdline,
             initrd_filename, cpu_model, 1);
}

static void pc_init_isa(ram_addr_t ram_size,
                        const char *boot_device,
                        const char *kernel_filename,
                        const char *kernel_cmdline,
                        const char *initrd_filename,
                        const char *cpu_model)
{
    pc_init1(ram_size, boot_device,
             kernel_filename, kernel_cmdline,
             initrd_filename, cpu_model, 0);
}

/* set CMOS shutdown status register (index 0xF) as S3_resume(0xFE)
   BIOS will read it and start S3 resume at POST Entry */
void cmos_set_s3_resume(void)
{
    if (rtc_state)
        rtc_set_memory(rtc_state, 0xF, 0xFE);
}

static QEMUMachine pc_machine = {
    .name = "pc-0.11",
    .alias = "pc",
    .desc = "Standard PC",
    .init = pc_init_pci,
    .max_cpus = 255,
    .is_default = 1,
};

static QEMUMachine pc_machine_v0_10 = {
    .name = "pc-0.10",
    .desc = "Standard PC, qemu 0.10",
    .init = pc_init_pci,
    .max_cpus = 255,
    .compat_props = (CompatProperty[]) {
        {
            .driver   = "virtio-blk-pci",
            .property = "class",
            .value    = stringify(PCI_CLASS_STORAGE_OTHER),
        },{
            .driver   = "virtio-console-pci",
            .property = "class",
            .value    = stringify(PCI_CLASS_DISPLAY_OTHER),
        },{
            .driver   = "virtio-net-pci",
            .property = "vectors",
            .value    = stringify(0),
        },{
            .driver   = "virtio-blk-pci",
            .property = "vectors",
            .value    = stringify(0),
        },
        { /* end of list */ }
    },
};

static QEMUMachine isapc_machine = {
    .name = "isapc",
    .desc = "ISA-only PC",
    .init = pc_init_isa,
    .max_cpus = 1,
};

static void pc_machine_init(void)
{
    qemu_register_machine(&pc_machine);
    qemu_register_machine(&pc_machine_v0_10);
    qemu_register_machine(&isapc_machine);
}

machine_init(pc_machine_init);<|MERGE_RESOLUTION|>--- conflicted
+++ resolved
@@ -1446,7 +1446,6 @@
         }
     }
 
-<<<<<<< HEAD
     if (extboot_drive) {
 	DriveInfo *info = extboot_drive;
 	int cyls, heads, secs;
@@ -1459,14 +1458,6 @@
 	extboot_init(info->bdrv, 1);
     }
 
-    /* Add virtio balloon device */
-    if (pci_enabled && virtio_balloon) {
-        pci_dev = pci_create("virtio-balloon-pci", virtio_balloon_devaddr);
-        qdev_init(&pci_dev->qdev);
-    }
-
-=======
->>>>>>> 382f0743
     /* Add virtio console devices */
     if (pci_enabled) {
         for(i = 0; i < MAX_VIRTIO_CONSOLES; i++) {
