/*
 * QEMU PC System Emulator
 *
 * Copyright (c) 2003-2004 Fabrice Bellard
 *
 * Permission is hereby granted, free of charge, to any person obtaining a copy
 * of this software and associated documentation files (the "Software"), to deal
 * in the Software without restriction, including without limitation the rights
 * to use, copy, modify, merge, publish, distribute, sublicense, and/or sell
 * copies of the Software, and to permit persons to whom the Software is
 * furnished to do so, subject to the following conditions:
 *
 * The above copyright notice and this permission notice shall be included in
 * all copies or substantial portions of the Software.
 *
 * THE SOFTWARE IS PROVIDED "AS IS", WITHOUT WARRANTY OF ANY KIND, EXPRESS OR
 * IMPLIED, INCLUDING BUT NOT LIMITED TO THE WARRANTIES OF MERCHANTABILITY,
 * FITNESS FOR A PARTICULAR PURPOSE AND NONINFRINGEMENT. IN NO EVENT SHALL
 * THE AUTHORS OR COPYRIGHT HOLDERS BE LIABLE FOR ANY CLAIM, DAMAGES OR OTHER
 * LIABILITY, WHETHER IN AN ACTION OF CONTRACT, TORT OR OTHERWISE, ARISING FROM,
 * OUT OF OR IN CONNECTION WITH THE SOFTWARE OR THE USE OR OTHER DEALINGS IN
 * THE SOFTWARE.
 */
#include "hw.h"
#include "pc.h"
#include "apic.h"
#include "fdc.h"
#include "pci.h"
#include "vmware_vga.h"
#include "monitor.h"
#include "fw_cfg.h"
#include "hpet_emul.h"
#include "smbios.h"
#include "loader.h"
#include "elf.h"
#include "multiboot.h"
#include "mc146818rtc.h"
<<<<<<< HEAD
#include "sysemu.h"
#include "device-assignment.h"
#include "kvm.h"
=======
#include "sysbus.h"
#include "sysemu.h"
>>>>>>> a4673e27

/* output Bochs bios info messages */
//#define DEBUG_BIOS

/* debug PC/ISA interrupts */
//#define DEBUG_IRQ

#ifdef DEBUG_IRQ
#define DPRINTF(fmt, ...)                                       \
    do { printf("CPUIRQ: " fmt , ## __VA_ARGS__); } while (0)
#else
#define DPRINTF(fmt, ...)
#endif

#define BIOS_FILENAME "bios.bin"
#define EXTBOOT_FILENAME "extboot.bin"
#define VAPIC_FILENAME "vapic.bin"

#define PC_MAX_BIOS_SIZE (4 * 1024 * 1024)

/* Leave a chunk of memory at the top of RAM for the BIOS ACPI tables.  */
#define ACPI_DATA_SIZE       0x10000
#define BIOS_CFG_IOPORT 0x510
#define FW_CFG_ACPI_TABLES (FW_CFG_ARCH_LOCAL + 0)
#define FW_CFG_SMBIOS_ENTRIES (FW_CFG_ARCH_LOCAL + 1)
#define FW_CFG_IRQ0_OVERRIDE (FW_CFG_ARCH_LOCAL + 2)
#define FW_CFG_E820_TABLE (FW_CFG_ARCH_LOCAL + 3)

#define E820_NR_ENTRIES		16

struct e820_entry {
    uint64_t address;
    uint64_t length;
    uint32_t type;
};

struct e820_table {
    uint32_t count;
    struct e820_entry entry[E820_NR_ENTRIES];
};

static struct e820_table e820_table;

void isa_irq_handler(void *opaque, int n, int level)
{
    IsaIrqState *isa = (IsaIrqState *)opaque;

    DPRINTF("isa_irqs: %s irq %d\n", level? "raise" : "lower", n);
    if (n < 16) {
        qemu_set_irq(isa->i8259[n], level);
    }
    if (isa->ioapic)
        qemu_set_irq(isa->ioapic[n], level);
};

static void ioport80_write(void *opaque, uint32_t addr, uint32_t data)
{
}

/* MSDOS compatibility mode FPU exception support */
static qemu_irq ferr_irq;

void pc_register_ferr_irq(qemu_irq irq)
{
    ferr_irq = irq;
}

/* XXX: add IGNNE support */
void cpu_set_ferr(CPUX86State *s)
{
    qemu_irq_raise(ferr_irq);
}

static void ioportF0_write(void *opaque, uint32_t addr, uint32_t data)
{
    qemu_irq_lower(ferr_irq);
}

/* TSC handling */
uint64_t cpu_get_tsc(CPUX86State *env)
{
    return cpu_get_ticks();
}

/* SMM support */

static cpu_set_smm_t smm_set;
static void *smm_arg;

void cpu_smm_register(cpu_set_smm_t callback, void *arg)
{
    assert(smm_set == NULL);
    assert(smm_arg == NULL);
    smm_set = callback;
    smm_arg = arg;
}

void cpu_smm_update(CPUState *env)
{
    if (smm_set && smm_arg && env == first_cpu)
        smm_set(!!(env->hflags & HF_SMM_MASK), smm_arg);
}


/* IRQ handling */
int cpu_get_pic_interrupt(CPUState *env)
{
    int intno;

    intno = apic_get_interrupt(env);
    if (intno >= 0) {
        /* set irq request if a PIC irq is still pending */
        /* XXX: improve that */
        pic_update_irq(isa_pic);
        return intno;
    }
    /* read the irq from the PIC */
    if (!apic_accept_pic_intr(env))
        return -1;

    intno = pic_read_irq(isa_pic);
    return intno;
}

static void pic_irq_request(void *opaque, int irq, int level)
{
    CPUState *env = first_cpu;

    DPRINTF("pic_irqs: %s irq %d\n", level? "raise" : "lower", irq);
    if (env->apic_state) {
        while (env) {
            if (apic_accept_pic_intr(env))
                apic_deliver_pic_intr(env, level);
            env = env->next_cpu;
        }
    } else {
        if (level)
            cpu_interrupt(env, CPU_INTERRUPT_HARD);
        else
            cpu_reset_interrupt(env, CPU_INTERRUPT_HARD);
    }
}

/* PC cmos mappings */

#define REG_EQUIPMENT_BYTE          0x14

static int cmos_get_fd_drive_type(int fd0)
{
    int val;

    switch (fd0) {
    case 0:
        /* 1.44 Mb 3"5 drive */
        val = 4;
        break;
    case 1:
        /* 2.88 Mb 3"5 drive */
        val = 5;
        break;
    case 2:
        /* 1.2 Mb 5"5 drive */
        val = 2;
        break;
    default:
        val = 0;
        break;
    }
    return val;
}

static void cmos_init_hd(int type_ofs, int info_ofs, BlockDriverState *hd,
                         ISADevice *s)
{
    int cylinders, heads, sectors;
    bdrv_get_geometry_hint(hd, &cylinders, &heads, &sectors);
    rtc_set_memory(s, type_ofs, 47);
    rtc_set_memory(s, info_ofs, cylinders);
    rtc_set_memory(s, info_ofs + 1, cylinders >> 8);
    rtc_set_memory(s, info_ofs + 2, heads);
    rtc_set_memory(s, info_ofs + 3, 0xff);
    rtc_set_memory(s, info_ofs + 4, 0xff);
    rtc_set_memory(s, info_ofs + 5, 0xc0 | ((heads > 8) << 3));
    rtc_set_memory(s, info_ofs + 6, cylinders);
    rtc_set_memory(s, info_ofs + 7, cylinders >> 8);
    rtc_set_memory(s, info_ofs + 8, sectors);
}

/* convert boot_device letter to something recognizable by the bios */
static int boot_device2nibble(char boot_device)
{
    switch(boot_device) {
    case 'a':
    case 'b':
        return 0x01; /* floppy boot */
    case 'c':
        return 0x02; /* hard drive boot */
    case 'd':
        return 0x03; /* CD-ROM boot */
    case 'n':
        return 0x04; /* Network boot */
    }
    return 0;
}

static int set_boot_dev(ISADevice *s, const char *boot_device, int fd_bootchk)
{
#define PC_MAX_BOOT_DEVICES 3
    int nbds, bds[3] = { 0, };
    int i;

    nbds = strlen(boot_device);
    if (nbds > PC_MAX_BOOT_DEVICES) {
        error_report("Too many boot devices for PC");
        return(1);
    }
    for (i = 0; i < nbds; i++) {
        bds[i] = boot_device2nibble(boot_device[i]);
        if (bds[i] == 0) {
            error_report("Invalid boot device for PC: '%c'",
                         boot_device[i]);
            return(1);
        }
    }
    rtc_set_memory(s, 0x3d, (bds[1] << 4) | bds[0]);
    rtc_set_memory(s, 0x38, (bds[2] << 4) | (fd_bootchk ? 0x0 : 0x1));
    return(0);
}

static int pc_boot_set(void *opaque, const char *boot_device)
{
    return set_boot_dev(opaque, boot_device, 0);
}

/* hd_table must contain 4 block drivers */
void pc_cmos_init(ram_addr_t ram_size, ram_addr_t above_4g_mem_size,
                  const char *boot_device, DriveInfo **hd_table,
                  FDCtrl *floppy_controller, ISADevice *s)
{
    int val;
    int fd0, fd1, nb;
    int i;

    /* various important CMOS locations needed by PC/Bochs bios */

    /* memory size */
    val = 640; /* base memory in K */
    rtc_set_memory(s, 0x15, val);
    rtc_set_memory(s, 0x16, val >> 8);

    val = (ram_size / 1024) - 1024;
    if (val > 65535)
        val = 65535;
    rtc_set_memory(s, 0x17, val);
    rtc_set_memory(s, 0x18, val >> 8);
    rtc_set_memory(s, 0x30, val);
    rtc_set_memory(s, 0x31, val >> 8);

    if (above_4g_mem_size) {
        rtc_set_memory(s, 0x5b, (unsigned int)above_4g_mem_size >> 16);
        rtc_set_memory(s, 0x5c, (unsigned int)above_4g_mem_size >> 24);
        rtc_set_memory(s, 0x5d, (uint64_t)above_4g_mem_size >> 32);
    }

    if (ram_size > (16 * 1024 * 1024))
        val = (ram_size / 65536) - ((16 * 1024 * 1024) / 65536);
    else
        val = 0;
    if (val > 65535)
        val = 65535;
    rtc_set_memory(s, 0x34, val);
    rtc_set_memory(s, 0x35, val >> 8);

    /* set the number of CPU */
    rtc_set_memory(s, 0x5f, smp_cpus - 1);

    /* set boot devices, and disable floppy signature check if requested */
    if (set_boot_dev(s, boot_device, fd_bootchk)) {
        exit(1);
    }

    /* floppy type */

    fd0 = fdctrl_get_drive_type(floppy_controller, 0);
    fd1 = fdctrl_get_drive_type(floppy_controller, 1);

    val = (cmos_get_fd_drive_type(fd0) << 4) | cmos_get_fd_drive_type(fd1);
    rtc_set_memory(s, 0x10, val);

    val = 0;
    nb = 0;
    if (fd0 < 3)
        nb++;
    if (fd1 < 3)
        nb++;
    switch (nb) {
    case 0:
        break;
    case 1:
        val |= 0x01; /* 1 drive, ready for boot */
        break;
    case 2:
        val |= 0x41; /* 2 drives, ready for boot */
        break;
    }
    val |= 0x02; /* FPU is there */
    val |= 0x04; /* PS/2 mouse installed */
    rtc_set_memory(s, REG_EQUIPMENT_BYTE, val);

    /* hard drives */

    rtc_set_memory(s, 0x12, (hd_table[0] ? 0xf0 : 0) | (hd_table[1] ? 0x0f : 0));
    if (hd_table[0])
        cmos_init_hd(0x19, 0x1b, hd_table[0]->bdrv, s);
    if (hd_table[1])
        cmos_init_hd(0x1a, 0x24, hd_table[1]->bdrv, s);

    val = 0;
    for (i = 0; i < 4; i++) {
        if (hd_table[i]) {
            int cylinders, heads, sectors, translation;
            /* NOTE: bdrv_get_geometry_hint() returns the physical
                geometry.  It is always such that: 1 <= sects <= 63, 1
                <= heads <= 16, 1 <= cylinders <= 16383. The BIOS
                geometry can be different if a translation is done. */
            translation = bdrv_get_translation_hint(hd_table[i]->bdrv);
            if (translation == BIOS_ATA_TRANSLATION_AUTO) {
                bdrv_get_geometry_hint(hd_table[i]->bdrv, &cylinders, &heads, &sectors);
                if (cylinders <= 1024 && heads <= 16 && sectors <= 63) {
                    /* No translation. */
                    translation = 0;
                } else {
                    /* LBA translation. */
                    translation = 1;
                }
            } else {
                translation--;
            }
            val |= translation << (i * 2);
        }
    }
    rtc_set_memory(s, 0x39, val);
}

static void handle_a20_line_change(void *opaque, int irq, int level)
{
    CPUState *cpu = opaque;

    /* XXX: send to all CPUs ? */
    cpu_x86_set_a20(cpu, level);
}

/***********************************************************/
/* Bochs BIOS debug ports */

static void bochs_bios_write(void *opaque, uint32_t addr, uint32_t val)
{
    static const char shutdown_str[8] = "Shutdown";
    static int shutdown_index = 0;

    switch(addr) {
        /* Bochs BIOS messages */
    case 0x400:
    case 0x401:
        fprintf(stderr, "BIOS panic at rombios.c, line %d\n", val);
        exit(1);
    case 0x402:
    case 0x403:
#ifdef DEBUG_BIOS
        fprintf(stderr, "%c", val);
#endif
        break;
    case 0x8900:
        /* same as Bochs power off */
        if (val == shutdown_str[shutdown_index]) {
            shutdown_index++;
            if (shutdown_index == 8) {
                shutdown_index = 0;
                qemu_system_shutdown_request();
            }
        } else {
            shutdown_index = 0;
        }
        break;

        /* LGPL'ed VGA BIOS messages */
    case 0x501:
    case 0x502:
        fprintf(stderr, "VGA BIOS panic, line %d\n", val);
        exit(1);
    case 0x500:
    case 0x503:
#ifdef DEBUG_BIOS
        fprintf(stderr, "%c", val);
#endif
        break;
    }
}

int e820_add_entry(uint64_t address, uint64_t length, uint32_t type)
{
    int index = e820_table.count;
    struct e820_entry *entry;

    if (index >= E820_NR_ENTRIES)
        return -EBUSY;
    entry = &e820_table.entry[index];

    entry->address = address;
    entry->length = length;
    entry->type = type;

    e820_table.count++;
    return e820_table.count;
}

static void *bochs_bios_init(void)
{
    void *fw_cfg;
    uint8_t *smbios_table;
    size_t smbios_len;
    uint64_t *numa_fw_cfg;
    int i, j;

    register_ioport_write(0x400, 1, 2, bochs_bios_write, NULL);
    register_ioport_write(0x401, 1, 2, bochs_bios_write, NULL);
    register_ioport_write(0x402, 1, 1, bochs_bios_write, NULL);
    register_ioport_write(0x403, 1, 1, bochs_bios_write, NULL);
    register_ioport_write(0x8900, 1, 1, bochs_bios_write, NULL);

    register_ioport_write(0x501, 1, 2, bochs_bios_write, NULL);
    register_ioport_write(0x502, 1, 2, bochs_bios_write, NULL);
    register_ioport_write(0x500, 1, 1, bochs_bios_write, NULL);
    register_ioport_write(0x503, 1, 1, bochs_bios_write, NULL);

    fw_cfg = fw_cfg_init(BIOS_CFG_IOPORT, BIOS_CFG_IOPORT + 1, 0, 0);

    fw_cfg_add_i32(fw_cfg, FW_CFG_ID, 1);
    fw_cfg_add_i64(fw_cfg, FW_CFG_RAM_SIZE, (uint64_t)ram_size);
    fw_cfg_add_bytes(fw_cfg, FW_CFG_ACPI_TABLES, (uint8_t *)acpi_tables,
                     acpi_tables_len);
    fw_cfg_add_bytes(fw_cfg, FW_CFG_IRQ0_OVERRIDE, &irq0override, 1);

    smbios_table = smbios_get_table(&smbios_len);
    if (smbios_table)
        fw_cfg_add_bytes(fw_cfg, FW_CFG_SMBIOS_ENTRIES,
                         smbios_table, smbios_len);
    fw_cfg_add_bytes(fw_cfg, FW_CFG_E820_TABLE, (uint8_t *)&e820_table,
                     sizeof(struct e820_table));

    /* allocate memory for the NUMA channel: one (64bit) word for the number
     * of nodes, one word for each VCPU->node and one word for each node to
     * hold the amount of memory.
     */
    numa_fw_cfg = qemu_mallocz((1 + smp_cpus + nb_numa_nodes) * 8);
    numa_fw_cfg[0] = cpu_to_le64(nb_numa_nodes);
    for (i = 0; i < smp_cpus; i++) {
        for (j = 0; j < nb_numa_nodes; j++) {
            if (node_cpumask[j] & (1 << i)) {
                numa_fw_cfg[i + 1] = cpu_to_le64(j);
                break;
            }
        }
    }
    for (i = 0; i < nb_numa_nodes; i++) {
        numa_fw_cfg[smp_cpus + 1 + i] = cpu_to_le64(node_mem[i]);
    }
    fw_cfg_add_bytes(fw_cfg, FW_CFG_NUMA, (uint8_t *)numa_fw_cfg,
                     (1 + smp_cpus + nb_numa_nodes) * 8);

    return fw_cfg;
}

static long get_file_size(FILE *f)
{
    long where, size;

    /* XXX: on Unix systems, using fstat() probably makes more sense */

    where = ftell(f);
    fseek(f, 0, SEEK_END);
    size = ftell(f);
    fseek(f, where, SEEK_SET);

    return size;
}

static void load_linux(void *fw_cfg,
                       const char *kernel_filename,
		       const char *initrd_filename,
		       const char *kernel_cmdline,
                       target_phys_addr_t max_ram_size)
{
    uint16_t protocol;
    int setup_size, kernel_size, initrd_size = 0, cmdline_size;
    uint32_t initrd_max;
    uint8_t header[8192], *setup, *kernel, *initrd_data;
    target_phys_addr_t real_addr, prot_addr, cmdline_addr, initrd_addr = 0;
    FILE *f;
    char *vmode;

    /* Align to 16 bytes as a paranoia measure */
    cmdline_size = (strlen(kernel_cmdline)+16) & ~15;

    /* load the kernel header */
    f = fopen(kernel_filename, "rb");
    if (!f || !(kernel_size = get_file_size(f)) ||
	fread(header, 1, MIN(ARRAY_SIZE(header), kernel_size), f) !=
	MIN(ARRAY_SIZE(header), kernel_size)) {
	fprintf(stderr, "qemu: could not load kernel '%s': %s\n",
		kernel_filename, strerror(errno));
	exit(1);
    }

    /* kernel protocol version */
#if 0
    fprintf(stderr, "header magic: %#x\n", ldl_p(header+0x202));
#endif
    if (ldl_p(header+0x202) == 0x53726448)
	protocol = lduw_p(header+0x206);
    else {
	/* This looks like a multiboot kernel. If it is, let's stop
	   treating it like a Linux kernel. */
        if (load_multiboot(fw_cfg, f, kernel_filename, initrd_filename,
                           kernel_cmdline, kernel_size, header))
            return;
	protocol = 0;
    }

    if (protocol < 0x200 || !(header[0x211] & 0x01)) {
	/* Low kernel */
	real_addr    = 0x90000;
	cmdline_addr = 0x9a000 - cmdline_size;
	prot_addr    = 0x10000;
    } else if (protocol < 0x202) {
	/* High but ancient kernel */
	real_addr    = 0x90000;
	cmdline_addr = 0x9a000 - cmdline_size;
	prot_addr    = 0x100000;
    } else {
	/* High and recent kernel */
	real_addr    = 0x10000;
	cmdline_addr = 0x20000;
	prot_addr    = 0x100000;
    }

#if 0
    fprintf(stderr,
	    "qemu: real_addr     = 0x" TARGET_FMT_plx "\n"
	    "qemu: cmdline_addr  = 0x" TARGET_FMT_plx "\n"
	    "qemu: prot_addr     = 0x" TARGET_FMT_plx "\n",
	    real_addr,
	    cmdline_addr,
	    prot_addr);
#endif

    /* highest address for loading the initrd */
    if (protocol >= 0x203)
	initrd_max = ldl_p(header+0x22c);
    else
	initrd_max = 0x37ffffff;

    if (initrd_max >= max_ram_size-ACPI_DATA_SIZE)
    	initrd_max = max_ram_size-ACPI_DATA_SIZE-1;

    fw_cfg_add_i32(fw_cfg, FW_CFG_CMDLINE_ADDR, cmdline_addr);
    fw_cfg_add_i32(fw_cfg, FW_CFG_CMDLINE_SIZE, strlen(kernel_cmdline)+1);
    fw_cfg_add_bytes(fw_cfg, FW_CFG_CMDLINE_DATA,
                     (uint8_t*)strdup(kernel_cmdline),
                     strlen(kernel_cmdline)+1);

    if (protocol >= 0x202) {
	stl_p(header+0x228, cmdline_addr);
    } else {
	stw_p(header+0x20, 0xA33F);
	stw_p(header+0x22, cmdline_addr-real_addr);
    }

    /* handle vga= parameter */
    vmode = strstr(kernel_cmdline, "vga=");
    if (vmode) {
        unsigned int video_mode;
        /* skip "vga=" */
        vmode += 4;
        if (!strncmp(vmode, "normal", 6)) {
            video_mode = 0xffff;
        } else if (!strncmp(vmode, "ext", 3)) {
            video_mode = 0xfffe;
        } else if (!strncmp(vmode, "ask", 3)) {
            video_mode = 0xfffd;
        } else {
            video_mode = strtol(vmode, NULL, 0);
        }
        stw_p(header+0x1fa, video_mode);
    }

    /* loader type */
    /* High nybble = B reserved for Qemu; low nybble is revision number.
       If this code is substantially changed, you may want to consider
       incrementing the revision. */
    if (protocol >= 0x200)
	header[0x210] = 0xB0;

    /* heap */
    if (protocol >= 0x201) {
	header[0x211] |= 0x80;	/* CAN_USE_HEAP */
	stw_p(header+0x224, cmdline_addr-real_addr-0x200);
    }

    /* load initrd */
    if (initrd_filename) {
	if (protocol < 0x200) {
	    fprintf(stderr, "qemu: linux kernel too old to load a ram disk\n");
	    exit(1);
	}

	initrd_size = get_image_size(initrd_filename);
        if (initrd_size < 0) {
            fprintf(stderr, "qemu: error reading initrd %s\n",
                    initrd_filename);
            exit(1);
        }

        initrd_addr = (initrd_max-initrd_size) & ~4095;

        initrd_data = qemu_malloc(initrd_size);
        load_image(initrd_filename, initrd_data);

        fw_cfg_add_i32(fw_cfg, FW_CFG_INITRD_ADDR, initrd_addr);
        fw_cfg_add_i32(fw_cfg, FW_CFG_INITRD_SIZE, initrd_size);
        fw_cfg_add_bytes(fw_cfg, FW_CFG_INITRD_DATA, initrd_data, initrd_size);

	stl_p(header+0x218, initrd_addr);
	stl_p(header+0x21c, initrd_size);
    }

    /* load kernel and setup */
    setup_size = header[0x1f1];
    if (setup_size == 0)
	setup_size = 4;
    setup_size = (setup_size+1)*512;
    kernel_size -= setup_size;

    setup  = qemu_malloc(setup_size);
    kernel = qemu_malloc(kernel_size);
    fseek(f, 0, SEEK_SET);
    if (fread(setup, 1, setup_size, f) != setup_size) {
        fprintf(stderr, "fread() failed\n");
        exit(1);
    }
    if (fread(kernel, 1, kernel_size, f) != kernel_size) {
        fprintf(stderr, "fread() failed\n");
        exit(1);
    }
    fclose(f);
    memcpy(setup, header, MIN(sizeof(header), setup_size));

    fw_cfg_add_i32(fw_cfg, FW_CFG_KERNEL_ADDR, prot_addr);
    fw_cfg_add_i32(fw_cfg, FW_CFG_KERNEL_SIZE, kernel_size);
    fw_cfg_add_bytes(fw_cfg, FW_CFG_KERNEL_DATA, kernel, kernel_size);

    fw_cfg_add_i32(fw_cfg, FW_CFG_SETUP_ADDR, real_addr);
    fw_cfg_add_i32(fw_cfg, FW_CFG_SETUP_SIZE, setup_size);
    fw_cfg_add_bytes(fw_cfg, FW_CFG_SETUP_DATA, setup, setup_size);

    option_rom[nb_option_roms] = "linuxboot.bin";
    nb_option_roms++;
}

#define NE2000_NB_MAX 6

static const int ne2000_io[NE2000_NB_MAX] = { 0x300, 0x320, 0x340, 0x360,
                                              0x280, 0x380 };
static const int ne2000_irq[NE2000_NB_MAX] = { 9, 10, 11, 3, 4, 5 };

static const int parallel_io[MAX_PARALLEL_PORTS] = { 0x378, 0x278, 0x3bc };
static const int parallel_irq[MAX_PARALLEL_PORTS] = { 7, 7, 7 };

#ifdef HAS_AUDIO
void pc_audio_init (PCIBus *pci_bus, qemu_irq *pic)
{
    struct soundhw *c;

    for (c = soundhw; c->name; ++c) {
        if (c->enabled) {
            if (c->isa) {
                c->init.init_isa(pic);
            } else {
                if (pci_bus) {
                    c->init.init_pci(pci_bus);
                }
            }
        }
    }
}
#endif

void pc_init_ne2k_isa(NICInfo *nd)
{
    static int nb_ne2k = 0;

    if (nb_ne2k == NE2000_NB_MAX)
        return;
    isa_ne2000_init(ne2000_io[nb_ne2k],
                    ne2000_irq[nb_ne2k], nd);
    nb_ne2k++;
}

int cpu_is_bsp(CPUState *env)
{
    /* We hard-wire the BSP to the first CPU. */
    return env->cpu_index == 0;
}

/* set CMOS shutdown status register (index 0xF) as S3_resume(0xFE)
   BIOS will read it and start S3 resume at POST Entry */
void pc_cmos_set_s3_resume(void *opaque, int irq, int level)
{
    ISADevice *s = opaque;

    if (level) {
        rtc_set_memory(s, 0xF, 0xFE);
    }
}

void pc_acpi_smi_interrupt(void *opaque, int irq, int level)
{
    CPUState *s = opaque;

    if (level) {
        cpu_interrupt(s, CPU_INTERRUPT_SMI);
    }
}

CPUState *pc_new_cpu(const char *cpu_model)
{
    CPUState *env;

    if (cpu_model == NULL) {
#ifdef TARGET_X86_64
        cpu_model = "qemu64";
#else
        cpu_model = "qemu32";
#endif
    }

    env = cpu_init(cpu_model);
    if (!env) {
        fprintf(stderr, "Unable to find x86 CPU definition\n");
        exit(1);
    }
    if ((env->cpuid_features & CPUID_APIC) || smp_cpus > 1) {
        env->cpuid_apic_id = env->cpu_index;
        /* APIC reset callback resets cpu */
        apic_init(env);
    } else {
        qemu_register_reset((QEMUResetHandler*)cpu_reset, env);
    }
    return env;
}

void pc_cpus_init(const char *cpu_model)
{
    int i;

    /* init CPUs */
    for(i = 0; i < smp_cpus; i++) {
        pc_new_cpu(cpu_model);
    }
}

void pc_memory_init(ram_addr_t ram_size,
                    const char *kernel_filename,
                    const char *kernel_cmdline,
                    const char *initrd_filename,
                    ram_addr_t *below_4g_mem_size_p,
                    ram_addr_t *above_4g_mem_size_p)
{
    char *filename;
    int ret, linux_boot, i;
    ram_addr_t ram_addr, bios_offset, option_rom_offset;
    ram_addr_t below_4g_mem_size, above_4g_mem_size = 0;
    int bios_size, isa_bios_size;
    void *fw_cfg;

    if (ram_size >= 0xe0000000 ) {
        above_4g_mem_size = ram_size - 0xe0000000;
        below_4g_mem_size = 0xe0000000;
    } else {
        below_4g_mem_size = ram_size;
    }
    *above_4g_mem_size_p = above_4g_mem_size;
    *below_4g_mem_size_p = below_4g_mem_size;

    linux_boot = (kernel_filename != NULL);

    /* allocate RAM */
    ram_addr = qemu_ram_alloc(below_4g_mem_size);
    cpu_register_physical_memory(0, 0xa0000, ram_addr);
    cpu_register_physical_memory(0x100000,
                 below_4g_mem_size - 0x100000,
                 ram_addr + 0x100000);

    /* above 4giga memory allocation */
    if (above_4g_mem_size > 0) {
#if TARGET_PHYS_ADDR_BITS == 32
        hw_error("To much RAM for 32-bit physical address");
#else
        ram_addr = qemu_ram_alloc(above_4g_mem_size);
        cpu_register_physical_memory(0x100000000ULL,
                                     above_4g_mem_size,
                                     ram_addr);
#endif
    }


    /* BIOS load */
    if (bios_name == NULL)
        bios_name = BIOS_FILENAME;
    filename = qemu_find_file(QEMU_FILE_TYPE_BIOS, bios_name);
    if (filename) {
        bios_size = get_image_size(filename);
    } else {
        bios_size = -1;
    }
    if (bios_size <= 0 ||
        (bios_size % 65536) != 0) {
        goto bios_error;
    }
    bios_offset = qemu_ram_alloc(bios_size);
    ret = rom_add_file_fixed(bios_name, (uint32_t)(-bios_size));
    if (ret != 0) {
    bios_error:
        fprintf(stderr, "qemu: could not load PC BIOS '%s'\n", bios_name);
        exit(1);
    }
    if (filename) {
        qemu_free(filename);
    }
    /* map the last 128KB of the BIOS in ISA space */
    isa_bios_size = bios_size;
    if (isa_bios_size > (128 * 1024))
        isa_bios_size = 128 * 1024;
    cpu_register_physical_memory(0xd0000, (192 * 1024) - isa_bios_size,
                                 IO_MEM_UNASSIGNED);
    /* kvm tpr optimization needs the bios accessible for write, at least to qemu itself */
    cpu_register_physical_memory(0x100000 - isa_bios_size,
                                 isa_bios_size,
                                 (bios_offset + bios_size - isa_bios_size) /* | IO_MEM_ROM */);

    if (extboot_drive) {
        option_rom[nb_option_roms++] = qemu_strdup(EXTBOOT_FILENAME);
    }
    option_rom[nb_option_roms++] = qemu_strdup(VAPIC_FILENAME);

    option_rom_offset = qemu_ram_alloc(PC_ROM_SIZE);
    cpu_register_physical_memory(PC_ROM_MIN_VGA, PC_ROM_SIZE, option_rom_offset);

    /* map all the bios at the top of memory */
    cpu_register_physical_memory((uint32_t)(-bios_size),
                                 bios_size, bios_offset | IO_MEM_ROM);

    fw_cfg = bochs_bios_init();
    rom_set_fw(fw_cfg);

    if (linux_boot) {
        load_linux(fw_cfg, kernel_filename, initrd_filename, kernel_cmdline, below_4g_mem_size);
    }

    for (i = 0; i < nb_option_roms; i++) {
        rom_add_option(option_rom[i]);
    }
}

qemu_irq *pc_allocate_cpu_irq(void)
{
    return qemu_allocate_irqs(pic_irq_request, NULL, 1);
}

void pc_vga_init(PCIBus *pci_bus)
{
    if (cirrus_vga_enabled) {
        if (pci_bus) {
            pci_cirrus_vga_init(pci_bus);
        } else {
            isa_cirrus_vga_init();
        }
    } else if (vmsvga_enabled) {
        if (pci_bus)
            pci_vmsvga_init(pci_bus);
        else
            fprintf(stderr, "%s: vmware_vga: no PCI bus\n", __FUNCTION__);
    } else if (std_vga_enabled) {
        if (pci_bus) {
            pci_vga_init(pci_bus, 0, 0);
        } else {
            isa_vga_init();
        }
    }
}

static void cpu_request_exit(void *opaque, int irq, int level)
{
    CPUState *env = cpu_single_env;

    if (env && level) {
        cpu_exit(env);
    }
}

void pc_basic_device_init(qemu_irq *isa_irq,
                          FDCtrl **floppy_controller,
                          ISADevice **rtc_state)
{
    int i;
    DriveInfo *fd[MAX_FD];
    PITState *pit;
    qemu_irq rtc_irq = NULL;
    qemu_irq *a20_line;
    ISADevice *i8042;
    qemu_irq *cpu_exit_irq;

    register_ioport_write(0x80, 1, 1, ioport80_write, NULL);

    register_ioport_write(0xf0, 1, 1, ioportF0_write, NULL);

    if (!no_hpet) {
        DeviceState *hpet = sysbus_create_simple("hpet", HPET_BASE, NULL);

        for (i = 0; i < 24; i++) {
            sysbus_connect_irq(sysbus_from_qdev(hpet), i, isa_irq[i]);
        }
        rtc_irq = qdev_get_gpio_in(hpet, 0);
    }
    *rtc_state = rtc_init(2000, rtc_irq);

    qemu_register_boot_set(pc_boot_set, *rtc_state);

#ifdef CONFIG_KVM_PIT
    if (kvm_enabled() && kvm_pit_in_kernel())
	pit = kvm_pit_init(0x40, isa_reserve_irq(0));
    else
#endif

    pit = pit_init(0x40, isa_reserve_irq(0));

    pcspk_init(pit);

    for(i = 0; i < MAX_SERIAL_PORTS; i++) {
        if (serial_hds[i]) {
            serial_isa_init(i, serial_hds[i]);
        }
    }

    for(i = 0; i < MAX_PARALLEL_PORTS; i++) {
        if (parallel_hds[i]) {
            parallel_init(i, parallel_hds[i]);
        }
    }

    a20_line = qemu_allocate_irqs(handle_a20_line_change, first_cpu, 1);
    i8042 = isa_create_simple("i8042");
    i8042_setup_a20_line(i8042, a20_line);
    vmmouse_init(i8042);

    cpu_exit_irq = qemu_allocate_irqs(cpu_request_exit, NULL, 1);
    DMA_init(0, cpu_exit_irq);

    for(i = 0; i < MAX_FD; i++) {
        fd[i] = drive_get(IF_FLOPPY, 0, i);
    }
    *floppy_controller = fdctrl_init_isa(fd);
}

void pc_pci_device_init(PCIBus *pci_bus)
{
    int max_bus;
    int bus;

    max_bus = drive_get_max_bus(IF_SCSI);
    for (bus = 0; bus <= max_bus; bus++) {
        pci_create_simple(pci_bus, -1, "lsi53c895a");
    }

    if (extboot_drive) {
        DriveInfo *info = extboot_drive;
        int cyls, heads, secs;

        if (info->type != IF_IDE && info->type != IF_VIRTIO) {
            bdrv_guess_geometry(info->bdrv, &cyls, &heads, &secs);
            bdrv_set_geometry_hint(info->bdrv, cyls, heads, secs);
        }

        extboot_init(info->bdrv);
    }

#ifdef CONFIG_KVM_DEVICE_ASSIGNMENT
    if (kvm_enabled()) {
        add_assigned_devices(pci_bus, assigned_devices, assigned_devices_index);
    }
#endif /* CONFIG_KVM_DEVICE_ASSIGNMENT */
}<|MERGE_RESOLUTION|>--- conflicted
+++ resolved
@@ -35,14 +35,10 @@
 #include "elf.h"
 #include "multiboot.h"
 #include "mc146818rtc.h"
-<<<<<<< HEAD
+#include "sysbus.h"
 #include "sysemu.h"
 #include "device-assignment.h"
 #include "kvm.h"
-=======
-#include "sysbus.h"
-#include "sysemu.h"
->>>>>>> a4673e27
 
 /* output Bochs bios info messages */
 //#define DEBUG_BIOS
