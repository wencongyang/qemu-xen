/*
 * QEMU PC System Emulator
 *
 * Copyright (c) 2003-2004 Fabrice Bellard
 *
 * Permission is hereby granted, free of charge, to any person obtaining a copy
 * of this software and associated documentation files (the "Software"), to deal
 * in the Software without restriction, including without limitation the rights
 * to use, copy, modify, merge, publish, distribute, sublicense, and/or sell
 * copies of the Software, and to permit persons to whom the Software is
 * furnished to do so, subject to the following conditions:
 *
 * The above copyright notice and this permission notice shall be included in
 * all copies or substantial portions of the Software.
 *
 * THE SOFTWARE IS PROVIDED "AS IS", WITHOUT WARRANTY OF ANY KIND, EXPRESS OR
 * IMPLIED, INCLUDING BUT NOT LIMITED TO THE WARRANTIES OF MERCHANTABILITY,
 * FITNESS FOR A PARTICULAR PURPOSE AND NONINFRINGEMENT. IN NO EVENT SHALL
 * THE AUTHORS OR COPYRIGHT HOLDERS BE LIABLE FOR ANY CLAIM, DAMAGES OR OTHER
 * LIABILITY, WHETHER IN AN ACTION OF CONTRACT, TORT OR OTHERWISE, ARISING FROM,
 * OUT OF OR IN CONNECTION WITH THE SOFTWARE OR THE USE OR OTHER DEALINGS IN
 * THE SOFTWARE.
 */
#include "hw.h"
#include "pc.h"
#include "fdc.h"
#include "pci.h"
#include "vmware_vga.h"
#include "usb-uhci.h"
#include "usb-ohci.h"
#include "prep_pci.h"
#include "apb_pci.h"
#include "block.h"
#include "sysemu.h"
#include "audio/audio.h"
#include "net.h"
#include "smbus.h"
#include "boards.h"
#include "monitor.h"
#include "fw_cfg.h"
#include "hpet_emul.h"
#include "watchdog.h"
#include "smbios.h"
#include "ide.h"
#include "loader.h"
#include "elf.h"
#include "multiboot.h"
#include "device-assignment.h"

#include "qemu-kvm.h"

/* output Bochs bios info messages */
//#define DEBUG_BIOS

#define BIOS_FILENAME "bios.bin"
#define EXTBOOT_FILENAME "extboot.bin"
#define VAPIC_FILENAME "vapic.bin"

#define PC_MAX_BIOS_SIZE (4 * 1024 * 1024)

/* Leave a chunk of memory at the top of RAM for the BIOS ACPI tables.  */
#define ACPI_DATA_SIZE       0x10000
#define BIOS_CFG_IOPORT 0x510
#define FW_CFG_ACPI_TABLES (FW_CFG_ARCH_LOCAL + 0)
#define FW_CFG_SMBIOS_ENTRIES (FW_CFG_ARCH_LOCAL + 1)
#define FW_CFG_IRQ0_OVERRIDE (FW_CFG_ARCH_LOCAL + 2)

#define MAX_IDE_BUS 2

static FDCtrl *floppy_controller;
static RTCState *rtc_state;
static PITState *pit;
static PCII440FXState *i440fx_state;

qemu_irq *ioapic_irq_hack;

typedef struct isa_irq_state {
    qemu_irq *i8259;
    qemu_irq *ioapic;
} IsaIrqState;

static void isa_irq_handler(void *opaque, int n, int level)
{
    IsaIrqState *isa = (IsaIrqState *)opaque;

    if (n < 16) {
        qemu_set_irq(isa->i8259[n], level);
    }
    if (isa->ioapic)
        qemu_set_irq(isa->ioapic[n], level);
};

static void ioport80_write(void *opaque, uint32_t addr, uint32_t data)
{
}

/* MSDOS compatibility mode FPU exception support */
static qemu_irq ferr_irq;
/* XXX: add IGNNE support */
void cpu_set_ferr(CPUX86State *s)
{
    qemu_irq_raise(ferr_irq);
}

static void ioportF0_write(void *opaque, uint32_t addr, uint32_t data)
{
    qemu_irq_lower(ferr_irq);
}

/* TSC handling */
uint64_t cpu_get_tsc(CPUX86State *env)
{
    return cpu_get_ticks();
}

/* SMM support */
void cpu_smm_update(CPUState *env)
{
    if (i440fx_state && env == first_cpu)
        i440fx_set_smm(i440fx_state, (env->hflags >> HF_SMM_SHIFT) & 1);
}


/* IRQ handling */
int cpu_get_pic_interrupt(CPUState *env)
{
    int intno;

    intno = apic_get_interrupt(env);
    if (intno >= 0) {
        /* set irq request if a PIC irq is still pending */
        /* XXX: improve that */
        pic_update_irq(isa_pic);
        return intno;
    }
    /* read the irq from the PIC */
    if (!apic_accept_pic_intr(env))
        return -1;

    intno = pic_read_irq(isa_pic);
    return intno;
}

static void pic_irq_request(void *opaque, int irq, int level)
{
    CPUState *env = first_cpu;

    if (env->apic_state) {
        while (env) {
            if (apic_accept_pic_intr(env))
                apic_deliver_pic_intr(env, level);
            env = env->next_cpu;
        }
    } else {
        if (level)
            cpu_interrupt(env, CPU_INTERRUPT_HARD);
        else
            cpu_reset_interrupt(env, CPU_INTERRUPT_HARD);
    }
}

/* PC cmos mappings */

#define REG_EQUIPMENT_BYTE          0x14

static int cmos_get_fd_drive_type(int fd0)
{
    int val;

    switch (fd0) {
    case 0:
        /* 1.44 Mb 3"5 drive */
        val = 4;
        break;
    case 1:
        /* 2.88 Mb 3"5 drive */
        val = 5;
        break;
    case 2:
        /* 1.2 Mb 5"5 drive */
        val = 2;
        break;
    default:
        val = 0;
        break;
    }
    return val;
}

static void cmos_init_hd(int type_ofs, int info_ofs, BlockDriverState *hd)
{
    RTCState *s = rtc_state;
    int cylinders, heads, sectors;
    bdrv_get_geometry_hint(hd, &cylinders, &heads, &sectors);
    rtc_set_memory(s, type_ofs, 47);
    rtc_set_memory(s, info_ofs, cylinders);
    rtc_set_memory(s, info_ofs + 1, cylinders >> 8);
    rtc_set_memory(s, info_ofs + 2, heads);
    rtc_set_memory(s, info_ofs + 3, 0xff);
    rtc_set_memory(s, info_ofs + 4, 0xff);
    rtc_set_memory(s, info_ofs + 5, 0xc0 | ((heads > 8) << 3));
    rtc_set_memory(s, info_ofs + 6, cylinders);
    rtc_set_memory(s, info_ofs + 7, cylinders >> 8);
    rtc_set_memory(s, info_ofs + 8, sectors);
}

/* convert boot_device letter to something recognizable by the bios */
static int boot_device2nibble(char boot_device)
{
    switch(boot_device) {
    case 'a':
    case 'b':
        return 0x01; /* floppy boot */
    case 'c':
        return 0x02; /* hard drive boot */
    case 'd':
        return 0x03; /* CD-ROM boot */
    case 'n':
        return 0x04; /* Network boot */
    }
    return 0;
}

/* copy/pasted from cmos_init, should be made a general function
 and used there as well */
static int pc_boot_set(void *opaque, const char *boot_device)
{
    Monitor *mon = cur_mon;
#define PC_MAX_BOOT_DEVICES 3
    RTCState *s = (RTCState *)opaque;
    int nbds, bds[3] = { 0, };
    int i;

    nbds = strlen(boot_device);
    if (nbds > PC_MAX_BOOT_DEVICES) {
        monitor_printf(mon, "Too many boot devices for PC\n");
        return(1);
    }
    for (i = 0; i < nbds; i++) {
        bds[i] = boot_device2nibble(boot_device[i]);
        if (bds[i] == 0) {
            monitor_printf(mon, "Invalid boot device for PC: '%c'\n",
                           boot_device[i]);
            return(1);
        }
    }
    rtc_set_memory(s, 0x3d, (bds[1] << 4) | bds[0]);
    rtc_set_memory(s, 0x38, (bds[2] << 4));
    return(0);
}

/* hd_table must contain 4 block drivers */
static void cmos_init(ram_addr_t ram_size, ram_addr_t above_4g_mem_size,
                      const char *boot_device, DriveInfo **hd_table)
{
    RTCState *s = rtc_state;
    int nbds, bds[3] = { 0, };
    int val;
    int fd0, fd1, nb;
    int i;

    /* various important CMOS locations needed by PC/Bochs bios */

    /* memory size */
    val = 640; /* base memory in K */
    rtc_set_memory(s, 0x15, val);
    rtc_set_memory(s, 0x16, val >> 8);

    val = (ram_size / 1024) - 1024;
    if (val > 65535)
        val = 65535;
    rtc_set_memory(s, 0x17, val);
    rtc_set_memory(s, 0x18, val >> 8);
    rtc_set_memory(s, 0x30, val);
    rtc_set_memory(s, 0x31, val >> 8);

    if (above_4g_mem_size) {
        rtc_set_memory(s, 0x5b, (unsigned int)above_4g_mem_size >> 16);
        rtc_set_memory(s, 0x5c, (unsigned int)above_4g_mem_size >> 24);
        rtc_set_memory(s, 0x5d, (uint64_t)above_4g_mem_size >> 32);
    }

    if (ram_size > (16 * 1024 * 1024))
        val = (ram_size / 65536) - ((16 * 1024 * 1024) / 65536);
    else
        val = 0;
    if (val > 65535)
        val = 65535;
    rtc_set_memory(s, 0x34, val);
    rtc_set_memory(s, 0x35, val >> 8);

    /* set the number of CPU */
    rtc_set_memory(s, 0x5f, smp_cpus - 1);

    /* set boot devices, and disable floppy signature check if requested */
#define PC_MAX_BOOT_DEVICES 3
    nbds = strlen(boot_device);
    if (nbds > PC_MAX_BOOT_DEVICES) {
        fprintf(stderr, "Too many boot devices for PC\n");
        exit(1);
    }
    for (i = 0; i < nbds; i++) {
        bds[i] = boot_device2nibble(boot_device[i]);
        if (bds[i] == 0) {
            fprintf(stderr, "Invalid boot device for PC: '%c'\n",
                    boot_device[i]);
            exit(1);
        }
    }
    rtc_set_memory(s, 0x3d, (bds[1] << 4) | bds[0]);
    rtc_set_memory(s, 0x38, (bds[2] << 4) | (fd_bootchk ?  0x0 : 0x1));

    /* floppy type */

    fd0 = fdctrl_get_drive_type(floppy_controller, 0);
    fd1 = fdctrl_get_drive_type(floppy_controller, 1);

    val = (cmos_get_fd_drive_type(fd0) << 4) | cmos_get_fd_drive_type(fd1);
    rtc_set_memory(s, 0x10, val);

    val = 0;
    nb = 0;
    if (fd0 < 3)
        nb++;
    if (fd1 < 3)
        nb++;
    switch (nb) {
    case 0:
        break;
    case 1:
        val |= 0x01; /* 1 drive, ready for boot */
        break;
    case 2:
        val |= 0x41; /* 2 drives, ready for boot */
        break;
    }
    val |= 0x02; /* FPU is there */
    val |= 0x04; /* PS/2 mouse installed */
    rtc_set_memory(s, REG_EQUIPMENT_BYTE, val);

    /* hard drives */

    rtc_set_memory(s, 0x12, (hd_table[0] ? 0xf0 : 0) | (hd_table[1] ? 0x0f : 0));
    if (hd_table[0])
        cmos_init_hd(0x19, 0x1b, hd_table[0]->bdrv);
    if (hd_table[1])
        cmos_init_hd(0x1a, 0x24, hd_table[1]->bdrv);

    val = 0;
    for (i = 0; i < 4; i++) {
        if (hd_table[i]) {
            int cylinders, heads, sectors, translation;
            /* NOTE: bdrv_get_geometry_hint() returns the physical
                geometry.  It is always such that: 1 <= sects <= 63, 1
                <= heads <= 16, 1 <= cylinders <= 16383. The BIOS
                geometry can be different if a translation is done. */
            translation = bdrv_get_translation_hint(hd_table[i]->bdrv);
            if (translation == BIOS_ATA_TRANSLATION_AUTO) {
                bdrv_get_geometry_hint(hd_table[i]->bdrv, &cylinders, &heads, &sectors);
                if (cylinders <= 1024 && heads <= 16 && sectors <= 63) {
                    /* No translation. */
                    translation = 0;
                } else {
                    /* LBA translation. */
                    translation = 1;
                }
            } else {
                translation--;
            }
            val |= translation << (i * 2);
        }
    }
    rtc_set_memory(s, 0x39, val);
}

void ioport_set_a20(int enable)
{
    /* XXX: send to all CPUs ? */
    cpu_x86_set_a20(first_cpu, enable);
}

int ioport_get_a20(void)
{
    return ((first_cpu->a20_mask >> 20) & 1);
}

static void ioport92_write(void *opaque, uint32_t addr, uint32_t val)
{
    ioport_set_a20((val >> 1) & 1);
    /* XXX: bit 0 is fast reset */
}

static uint32_t ioport92_read(void *opaque, uint32_t addr)
{
    return ioport_get_a20() << 1;
}

/***********************************************************/
/* Bochs BIOS debug ports */

static void bochs_bios_write(void *opaque, uint32_t addr, uint32_t val)
{
    static const char shutdown_str[8] = "Shutdown";
    static int shutdown_index = 0;

    switch(addr) {
        /* Bochs BIOS messages */
    case 0x400:
    case 0x401:
        fprintf(stderr, "BIOS panic at rombios.c, line %d\n", val);
        exit(1);
    case 0x402:
    case 0x403:
#ifdef DEBUG_BIOS
        fprintf(stderr, "%c", val);
#endif
        break;
    case 0x8900:
        /* same as Bochs power off */
        if (val == shutdown_str[shutdown_index]) {
            shutdown_index++;
            if (shutdown_index == 8) {
                shutdown_index = 0;
                qemu_system_shutdown_request();
            }
        } else {
            shutdown_index = 0;
        }
        break;

        /* LGPL'ed VGA BIOS messages */
    case 0x501:
    case 0x502:
        fprintf(stderr, "VGA BIOS panic, line %d\n", val);
        exit(1);
    case 0x500:
    case 0x503:
#ifdef DEBUG_BIOS
        fprintf(stderr, "%c", val);
#endif
        break;
    }
}

static void *bochs_bios_init(void)
{
    void *fw_cfg;
    uint8_t *smbios_table;
    size_t smbios_len;
    uint64_t *numa_fw_cfg;
    int i, j;

    register_ioport_write(0x400, 1, 2, bochs_bios_write, NULL);
    register_ioport_write(0x401, 1, 2, bochs_bios_write, NULL);
    register_ioport_write(0x402, 1, 1, bochs_bios_write, NULL);
    register_ioport_write(0x403, 1, 1, bochs_bios_write, NULL);
    register_ioport_write(0x8900, 1, 1, bochs_bios_write, NULL);

    register_ioport_write(0x501, 1, 2, bochs_bios_write, NULL);
    register_ioport_write(0x502, 1, 2, bochs_bios_write, NULL);
    register_ioport_write(0x500, 1, 1, bochs_bios_write, NULL);
    register_ioport_write(0x503, 1, 1, bochs_bios_write, NULL);

    fw_cfg = fw_cfg_init(BIOS_CFG_IOPORT, BIOS_CFG_IOPORT + 1, 0, 0);

    fw_cfg_add_i32(fw_cfg, FW_CFG_ID, 1);
    fw_cfg_add_i64(fw_cfg, FW_CFG_RAM_SIZE, (uint64_t)ram_size);
    fw_cfg_add_bytes(fw_cfg, FW_CFG_ACPI_TABLES, (uint8_t *)acpi_tables,
                     acpi_tables_len);
    fw_cfg_add_bytes(fw_cfg, FW_CFG_IRQ0_OVERRIDE, &irq0override, 1);

    smbios_table = smbios_get_table(&smbios_len);
    if (smbios_table)
        fw_cfg_add_bytes(fw_cfg, FW_CFG_SMBIOS_ENTRIES,
                         smbios_table, smbios_len);

    /* allocate memory for the NUMA channel: one (64bit) word for the number
     * of nodes, one word for each VCPU->node and one word for each node to
     * hold the amount of memory.
     */
    numa_fw_cfg = qemu_mallocz((1 + smp_cpus + nb_numa_nodes) * 8);
    numa_fw_cfg[0] = cpu_to_le64(nb_numa_nodes);
    for (i = 0; i < smp_cpus; i++) {
        for (j = 0; j < nb_numa_nodes; j++) {
            if (node_cpumask[j] & (1 << i)) {
                numa_fw_cfg[i + 1] = cpu_to_le64(j);
                break;
            }
        }
    }
    for (i = 0; i < nb_numa_nodes; i++) {
        numa_fw_cfg[smp_cpus + 1 + i] = cpu_to_le64(node_mem[i]);
    }
    fw_cfg_add_bytes(fw_cfg, FW_CFG_NUMA, (uint8_t *)numa_fw_cfg,
                     (1 + smp_cpus + nb_numa_nodes) * 8);

    return fw_cfg;
}

static long get_file_size(FILE *f)
{
    long where, size;

    /* XXX: on Unix systems, using fstat() probably makes more sense */

    where = ftell(f);
    fseek(f, 0, SEEK_END);
    size = ftell(f);
    fseek(f, where, SEEK_SET);

    return size;
}

static void load_linux(void *fw_cfg,
                       const char *kernel_filename,
		       const char *initrd_filename,
		       const char *kernel_cmdline,
                       target_phys_addr_t max_ram_size)
{
    uint16_t protocol;
    int setup_size, kernel_size, initrd_size = 0, cmdline_size;
    uint32_t initrd_max;
    uint8_t header[8192], *setup, *kernel, *initrd_data;
    target_phys_addr_t real_addr, prot_addr, cmdline_addr, initrd_addr = 0;
    FILE *f;
    char *vmode;

    /* Align to 16 bytes as a paranoia measure */
    cmdline_size = (strlen(kernel_cmdline)+16) & ~15;

    /* load the kernel header */
    f = fopen(kernel_filename, "rb");
    if (!f || !(kernel_size = get_file_size(f)) ||
	fread(header, 1, MIN(ARRAY_SIZE(header), kernel_size), f) !=
	MIN(ARRAY_SIZE(header), kernel_size)) {
	fprintf(stderr, "qemu: could not load kernel '%s': %s\n",
		kernel_filename, strerror(errno));
	exit(1);
    }

    /* kernel protocol version */
#if 0
    fprintf(stderr, "header magic: %#x\n", ldl_p(header+0x202));
#endif
    if (ldl_p(header+0x202) == 0x53726448)
	protocol = lduw_p(header+0x206);
    else {
	/* This looks like a multiboot kernel. If it is, let's stop
	   treating it like a Linux kernel. */
        if (load_multiboot(fw_cfg, f, kernel_filename, initrd_filename,
                           kernel_cmdline, kernel_size, header))
            return;
	protocol = 0;
    }

    if (protocol < 0x200 || !(header[0x211] & 0x01)) {
	/* Low kernel */
	real_addr    = 0x90000;
	cmdline_addr = 0x9a000 - cmdline_size;
	prot_addr    = 0x10000;
    } else if (protocol < 0x202) {
	/* High but ancient kernel */
	real_addr    = 0x90000;
	cmdline_addr = 0x9a000 - cmdline_size;
	prot_addr    = 0x100000;
    } else {
	/* High and recent kernel */
	real_addr    = 0x10000;
	cmdline_addr = 0x20000;
	prot_addr    = 0x100000;
    }

#if 0
    fprintf(stderr,
	    "qemu: real_addr     = 0x" TARGET_FMT_plx "\n"
	    "qemu: cmdline_addr  = 0x" TARGET_FMT_plx "\n"
	    "qemu: prot_addr     = 0x" TARGET_FMT_plx "\n",
	    real_addr,
	    cmdline_addr,
	    prot_addr);
#endif

    /* highest address for loading the initrd */
    if (protocol >= 0x203)
	initrd_max = ldl_p(header+0x22c);
    else
	initrd_max = 0x37ffffff;

    if (initrd_max >= max_ram_size-ACPI_DATA_SIZE)
    	initrd_max = max_ram_size-ACPI_DATA_SIZE-1;

    fw_cfg_add_i32(fw_cfg, FW_CFG_CMDLINE_ADDR, cmdline_addr);
    fw_cfg_add_i32(fw_cfg, FW_CFG_CMDLINE_SIZE, strlen(kernel_cmdline)+1);
    fw_cfg_add_bytes(fw_cfg, FW_CFG_CMDLINE_DATA,
                     (uint8_t*)strdup(kernel_cmdline),
                     strlen(kernel_cmdline)+1);

    if (protocol >= 0x202) {
	stl_p(header+0x228, cmdline_addr);
    } else {
	stw_p(header+0x20, 0xA33F);
	stw_p(header+0x22, cmdline_addr-real_addr);
    }

    /* handle vga= parameter */
    vmode = strstr(kernel_cmdline, "vga=");
    if (vmode) {
        unsigned int video_mode;
        /* skip "vga=" */
        vmode += 4;
        if (!strncmp(vmode, "normal", 6)) {
            video_mode = 0xffff;
        } else if (!strncmp(vmode, "ext", 3)) {
            video_mode = 0xfffe;
        } else if (!strncmp(vmode, "ask", 3)) {
            video_mode = 0xfffd;
        } else {
            video_mode = strtol(vmode, NULL, 0);
        }
        stw_p(header+0x1fa, video_mode);
    }

    /* loader type */
    /* High nybble = B reserved for Qemu; low nybble is revision number.
       If this code is substantially changed, you may want to consider
       incrementing the revision. */
    if (protocol >= 0x200)
	header[0x210] = 0xB0;

    /* heap */
    if (protocol >= 0x201) {
	header[0x211] |= 0x80;	/* CAN_USE_HEAP */
	stw_p(header+0x224, cmdline_addr-real_addr-0x200);
    }

    /* load initrd */
    if (initrd_filename) {
	if (protocol < 0x200) {
	    fprintf(stderr, "qemu: linux kernel too old to load a ram disk\n");
	    exit(1);
	}

	initrd_size = get_image_size(initrd_filename);
        initrd_addr = (initrd_max-initrd_size) & ~4095;

        initrd_data = qemu_malloc(initrd_size);
        load_image(initrd_filename, initrd_data);

        fw_cfg_add_i32(fw_cfg, FW_CFG_INITRD_ADDR, initrd_addr);
        fw_cfg_add_i32(fw_cfg, FW_CFG_INITRD_SIZE, initrd_size);
        fw_cfg_add_bytes(fw_cfg, FW_CFG_INITRD_DATA, initrd_data, initrd_size);

	stl_p(header+0x218, initrd_addr);
	stl_p(header+0x21c, initrd_size);
    }

    /* load kernel and setup */
    setup_size = header[0x1f1];
    if (setup_size == 0)
	setup_size = 4;
    setup_size = (setup_size+1)*512;
    kernel_size -= setup_size;

    setup  = qemu_malloc(setup_size);
    kernel = qemu_malloc(kernel_size);
    fseek(f, 0, SEEK_SET);
    if (fread(setup, 1, setup_size, f) != setup_size) {
        fprintf(stderr, "fread() failed\n");
        exit(1);
    }
    if (fread(kernel, 1, kernel_size, f) != kernel_size) {
        fprintf(stderr, "fread() failed\n");
        exit(1);
    }
    fclose(f);
    memcpy(setup, header, MIN(sizeof(header), setup_size));

    fw_cfg_add_i32(fw_cfg, FW_CFG_KERNEL_ADDR, prot_addr);
    fw_cfg_add_i32(fw_cfg, FW_CFG_KERNEL_SIZE, kernel_size);
    fw_cfg_add_bytes(fw_cfg, FW_CFG_KERNEL_DATA, kernel, kernel_size);

    fw_cfg_add_i32(fw_cfg, FW_CFG_SETUP_ADDR, real_addr);
    fw_cfg_add_i32(fw_cfg, FW_CFG_SETUP_SIZE, setup_size);
    fw_cfg_add_bytes(fw_cfg, FW_CFG_SETUP_DATA, setup, setup_size);

    option_rom[nb_option_roms] = "linuxboot.bin";
    nb_option_roms++;
}

static const int ide_iobase[2] = { 0x1f0, 0x170 };
static const int ide_iobase2[2] = { 0x3f6, 0x376 };
static const int ide_irq[2] = { 14, 15 };

#define NE2000_NB_MAX 6

static const int ne2000_io[NE2000_NB_MAX] = { 0x300, 0x320, 0x340, 0x360,
                                              0x280, 0x380 };
static const int ne2000_irq[NE2000_NB_MAX] = { 9, 10, 11, 3, 4, 5 };

static const int parallel_io[MAX_PARALLEL_PORTS] = { 0x378, 0x278, 0x3bc };
static const int parallel_irq[MAX_PARALLEL_PORTS] = { 7, 7, 7 };

#ifdef HAS_AUDIO
static void audio_init (PCIBus *pci_bus, qemu_irq *pic)
{
    struct soundhw *c;

    for (c = soundhw; c->name; ++c) {
        if (c->enabled) {
            if (c->isa) {
                c->init.init_isa(pic);
            } else {
                if (pci_bus) {
                    c->init.init_pci(pci_bus);
                }
            }
        }
    }
}
#endif

static void pc_init_ne2k_isa(NICInfo *nd)
{
    static int nb_ne2k = 0;

    if (nb_ne2k == NE2000_NB_MAX)
        return;
    isa_ne2000_init(ne2000_io[nb_ne2k],
                    ne2000_irq[nb_ne2k], nd);
    nb_ne2k++;
}

int cpu_is_bsp(CPUState *env)
{
    return env->cpuid_apic_id == 0;
}

CPUState *pc_new_cpu(const char *cpu_model)
{
    CPUState *env;

    env = cpu_init(cpu_model);
    if (!env) {
        fprintf(stderr, "Unable to find x86 CPU definition\n");
        exit(1);
    }
    env->kvm_vcpu_dirty = 1;
    if ((env->cpuid_features & CPUID_APIC) || smp_cpus > 1) {
        env->cpuid_apic_id = env->cpu_index;
        /* APIC reset callback resets cpu */
        apic_init(env);
    } else {
        qemu_register_reset((QEMUResetHandler*)cpu_reset, env);
    }

    /* kvm needs this to run after the apic is initialized. Otherwise,
     * it can access invalid state and crash.
     */
    qemu_init_vcpu(env);
    return env;
}

/* PC hardware initialisation */
static void pc_init1(ram_addr_t ram_size,
                     const char *boot_device,
                     const char *kernel_filename,
                     const char *kernel_cmdline,
                     const char *initrd_filename,
                     const char *cpu_model,
                     int pci_enabled)
{
    char *filename;
    int ret, linux_boot, i;
    ram_addr_t ram_addr, bios_offset, option_rom_offset;
    ram_addr_t below_4g_mem_size, above_4g_mem_size = 0;
    int bios_size, isa_bios_size;
    PCIBus *pci_bus;
    ISADevice *isa_dev;
    int piix3_devfn = -1;
    CPUState *env;
    qemu_irq *cpu_irq;
    qemu_irq *isa_irq;
    qemu_irq *i8259;
    IsaIrqState *isa_irq_state;
    DriveInfo *hd[MAX_IDE_BUS * MAX_IDE_DEVS];
    DriveInfo *fd[MAX_FD];
    void *fw_cfg;

    if (ram_size >= 0xe0000000 ) {
        above_4g_mem_size = ram_size - 0xe0000000;
        below_4g_mem_size = 0xe0000000;
    } else {
        below_4g_mem_size = ram_size;
    }

    linux_boot = (kernel_filename != NULL);

    /* init CPUs */
    if (cpu_model == NULL) {
#ifdef TARGET_X86_64
        cpu_model = "qemu64";
#else
        cpu_model = "qemu32";
#endif
    }

    if (kvm_enabled()) {
        kvm_set_boot_cpu_id(0);
    }
    for (i = 0; i < smp_cpus; i++) {
        env = pc_new_cpu(cpu_model);
    }

    vmport_init();

    /* allocate RAM */
    ram_addr = qemu_ram_alloc(below_4g_mem_size);
    cpu_register_physical_memory(0, 0xa0000, ram_addr);
    cpu_register_physical_memory(0x100000,
                 below_4g_mem_size - 0x100000,
                 ram_addr + 0x100000);

    /* above 4giga memory allocation */
    if (above_4g_mem_size > 0) {
#if TARGET_PHYS_ADDR_BITS == 32
        hw_error("To much RAM for 32-bit physical address");
#else
        ram_addr = qemu_ram_alloc(above_4g_mem_size);
        cpu_register_physical_memory(0x100000000ULL,
                                     above_4g_mem_size,
                                     ram_addr);
#endif
    }


    /* BIOS load */
    if (bios_name == NULL)
        bios_name = BIOS_FILENAME;
    filename = qemu_find_file(QEMU_FILE_TYPE_BIOS, bios_name);
    if (filename) {
        bios_size = get_image_size(filename);
    } else {
        bios_size = -1;
    }
    if (bios_size <= 0 ||
        (bios_size % 65536) != 0) {
        goto bios_error;
    }
    bios_offset = qemu_ram_alloc(bios_size);
    ret = rom_add_file_fixed(bios_name, (uint32_t)(-bios_size));
    if (ret != 0) {
    bios_error:
        fprintf(stderr, "qemu: could not load PC BIOS '%s'\n", bios_name);
        exit(1);
    }
    if (filename) {
        qemu_free(filename);
    }
    /* map the last 128KB of the BIOS in ISA space */
    isa_bios_size = bios_size;
    if (isa_bios_size > (128 * 1024))
        isa_bios_size = 128 * 1024;
    cpu_register_physical_memory(0xd0000, (192 * 1024) - isa_bios_size,
                                 IO_MEM_UNASSIGNED);
    /* kvm tpr optimization needs the bios accessible for write, at least to qemu itself */
    cpu_register_physical_memory(0x100000 - isa_bios_size,
                                 isa_bios_size,
<<<<<<< HEAD
                                 (bios_offset + bios_size - isa_bios_size) /* | IO_MEM_ROM */);

    if (extboot_drive) {
        option_rom[nb_option_roms++] = qemu_strdup(EXTBOOT_FILENAME);
    }
    option_rom[nb_option_roms++] = qemu_strdup(VAPIC_FILENAME);

    rom_enable_driver_roms = 1;
=======
                                 (bios_offset + bios_size - isa_bios_size) | IO_MEM_ROM);

>>>>>>> bc798c77
    option_rom_offset = qemu_ram_alloc(PC_ROM_SIZE);
    cpu_register_physical_memory(PC_ROM_MIN_VGA, PC_ROM_SIZE, option_rom_offset);

    /* map all the bios at the top of memory */
    cpu_register_physical_memory((uint32_t)(-bios_size),
                                 bios_size, bios_offset | IO_MEM_ROM);

    fw_cfg = bochs_bios_init();
    rom_set_fw(fw_cfg);

    if (linux_boot) {
        load_linux(fw_cfg, kernel_filename, initrd_filename, kernel_cmdline, below_4g_mem_size);
    }

    for (i = 0; i < nb_option_roms; i++) {
        rom_add_option(option_rom[i]);
    }

    cpu_irq = qemu_allocate_irqs(pic_irq_request, NULL, 1);
#ifdef KVM_CAP_IRQCHIP
    if (kvm_enabled() && kvm_irqchip_in_kernel()) {
        isa_irq_state = qemu_mallocz(sizeof(*isa_irq_state));
        isa_irq = i8259 = kvm_i8259_init(cpu_irq[0]);
    } else
#endif
    {
        i8259 = i8259_init(cpu_irq[0]);
        isa_irq_state = qemu_mallocz(sizeof(*isa_irq_state));
        isa_irq_state->i8259 = i8259;
        isa_irq = qemu_allocate_irqs(isa_irq_handler, isa_irq_state, 24);
    }

    if (pci_enabled) {
        pci_bus = i440fx_init(&i440fx_state, &piix3_devfn, isa_irq);
    } else {
        pci_bus = NULL;
        isa_bus_new(NULL);
    }
    isa_bus_irqs(isa_irq);

    ferr_irq = isa_reserve_irq(13);

    /* init basic PC hardware */
    register_ioport_write(0x80, 1, 1, ioport80_write, NULL);

    register_ioport_write(0xf0, 1, 1, ioportF0_write, NULL);

    if (cirrus_vga_enabled) {
        if (pci_enabled) {
            pci_cirrus_vga_init(pci_bus);
        } else {
            isa_cirrus_vga_init();
        }
    } else if (vmsvga_enabled) {
        if (pci_enabled)
            pci_vmsvga_init(pci_bus);
        else
            fprintf(stderr, "%s: vmware_vga: no PCI bus\n", __FUNCTION__);
    } else if (std_vga_enabled) {
        if (pci_enabled) {
            pci_vga_init(pci_bus, 0, 0);
        } else {
            isa_vga_init();
        }
    }

    rtc_state = rtc_init(2000);

    qemu_register_boot_set(pc_boot_set, rtc_state);

    register_ioport_read(0x92, 1, 1, ioport92_read, NULL);
    register_ioport_write(0x92, 1, 1, ioport92_write, NULL);

    if (pci_enabled) {
        isa_irq_state->ioapic = ioapic_init();
        ioapic_irq_hack = isa_irq;
    }
#ifdef CONFIG_KVM_PIT
    if (kvm_enabled() && qemu_kvm_pit_in_kernel())
	pit = kvm_pit_init(0x40, isa_reserve_irq(0));
    else
#endif
	pit = pit_init(0x40, isa_reserve_irq(0));
    pcspk_init(pit);
    if (!no_hpet) {
        hpet_init(isa_irq);
    }

    for(i = 0; i < MAX_SERIAL_PORTS; i++) {
        if (serial_hds[i]) {
            serial_isa_init(i, serial_hds[i]);
        }
    }

    for(i = 0; i < MAX_PARALLEL_PORTS; i++) {
        if (parallel_hds[i]) {
            parallel_init(i, parallel_hds[i]);
        }
    }

    for(i = 0; i < nb_nics; i++) {
        NICInfo *nd = &nd_table[i];

        if (!pci_enabled || (nd->model && strcmp(nd->model, "ne2k_isa") == 0))
            pc_init_ne2k_isa(nd);
        else
            pci_nic_init_nofail(nd, "rtl8139", NULL);
    }

    if (drive_get_max_bus(IF_IDE) >= MAX_IDE_BUS) {
        fprintf(stderr, "qemu: too many IDE bus\n");
        exit(1);
    }

    for(i = 0; i < MAX_IDE_BUS * MAX_IDE_DEVS; i++) {
        hd[i] = drive_get(IF_IDE, i / MAX_IDE_DEVS, i % MAX_IDE_DEVS);
    }

    if (pci_enabled) {
        pci_piix3_ide_init(pci_bus, hd, piix3_devfn + 1);
    } else {
        for(i = 0; i < MAX_IDE_BUS; i++) {
            isa_ide_init(ide_iobase[i], ide_iobase2[i], ide_irq[i],
	                 hd[MAX_IDE_DEVS * i], hd[MAX_IDE_DEVS * i + 1]);
        }
    }

    isa_dev = isa_create_simple("i8042");
    DMA_init(0);
#ifdef HAS_AUDIO
    audio_init(pci_enabled ? pci_bus : NULL, isa_irq);
#endif

    for(i = 0; i < MAX_FD; i++) {
        fd[i] = drive_get(IF_FLOPPY, 0, i);
    }
    floppy_controller = fdctrl_init_isa(fd);

    cmos_init(below_4g_mem_size, above_4g_mem_size, boot_device, hd);

    if (pci_enabled && usb_enabled) {
        usb_uhci_piix3_init(pci_bus, piix3_devfn + 2);
    }

    if (pci_enabled && acpi_enabled) {
        uint8_t *eeprom_buf = qemu_mallocz(8 * 256); /* XXX: make this persistent */
        i2c_bus *smbus;

        /* TODO: Populate SPD eeprom data.  */
        smbus = piix4_pm_init(pci_bus, piix3_devfn + 3, 0xb100,
                              isa_reserve_irq(9));
        for (i = 0; i < 8; i++) {
            DeviceState *eeprom;
            eeprom = qdev_create((BusState *)smbus, "smbus-eeprom");
            qdev_prop_set_uint8(eeprom, "address", 0x50 + i);
            qdev_prop_set_ptr(eeprom, "data", eeprom_buf + (i * 256));
            qdev_init_nofail(eeprom);
        }
        piix4_acpi_system_hot_add_init(pci_bus, cpu_model);
    }

    if (i440fx_state) {
        i440fx_init_memory_mappings(i440fx_state);
    }

    if (pci_enabled) {
	int max_bus;
        int bus;

        max_bus = drive_get_max_bus(IF_SCSI);
	for (bus = 0; bus <= max_bus; bus++) {
            pci_create_simple(pci_bus, -1, "lsi53c895a");
        }
    }

    if (extboot_drive) {
	DriveInfo *info = extboot_drive;
	int cyls, heads, secs;

	if (info->type != IF_IDE && info->type != IF_VIRTIO) {
	    bdrv_guess_geometry(info->bdrv, &cyls, &heads, &secs);
	    bdrv_set_geometry_hint(info->bdrv, cyls, heads, secs);
	}

	extboot_init(info->bdrv, 1);
    }

#ifdef CONFIG_KVM_DEVICE_ASSIGNMENT
    if (kvm_enabled()) {
        add_assigned_devices(pci_bus, assigned_devices, assigned_devices_index);
    }
#endif /* CONFIG_KVM_DEVICE_ASSIGNMENT */
}

static void pc_init_pci(ram_addr_t ram_size,
                        const char *boot_device,
                        const char *kernel_filename,
                        const char *kernel_cmdline,
                        const char *initrd_filename,
                        const char *cpu_model)
{
    pc_init1(ram_size, boot_device,
             kernel_filename, kernel_cmdline,
             initrd_filename, cpu_model, 1);
}

static void pc_init_isa(ram_addr_t ram_size,
                        const char *boot_device,
                        const char *kernel_filename,
                        const char *kernel_cmdline,
                        const char *initrd_filename,
                        const char *cpu_model)
{
    if (cpu_model == NULL)
        cpu_model = "486";
    pc_init1(ram_size, boot_device,
             kernel_filename, kernel_cmdline,
             initrd_filename, cpu_model, 0);
}

/* set CMOS shutdown status register (index 0xF) as S3_resume(0xFE)
   BIOS will read it and start S3 resume at POST Entry */
void cmos_set_s3_resume(void)
{
    if (rtc_state)
        rtc_set_memory(rtc_state, 0xF, 0xFE);
}

static QEMUMachine pc_machine = {
    .name = "pc-0.12",
    .alias = "pc",
    .desc = "Standard PC",
    .init = pc_init_pci,
    .max_cpus = 255,
    .is_default = 1,
};

static QEMUMachine pc_machine_v0_11 = {
    .name = "pc-0.11",
    .desc = "Standard PC, qemu 0.11",
    .init = pc_init_pci,
    .max_cpus = 255,
    .compat_props = (GlobalProperty[]) {
        {
            .driver   = "virtio-blk-pci",
            .property = "vectors",
            .value    = stringify(0),
        },{
            .driver   = "ide-drive",
            .property = "ver",
            .value    = "0.11",
        },{
            .driver   = "scsi-disk",
            .property = "ver",
            .value    = "0.11",
        },{
            .driver   = "PCI",
            .property = "rombar",
            .value    = stringify(0),
        },
        { /* end of list */ }
    }
};

static QEMUMachine pc_machine_v0_10 = {
    .name = "pc-0.10",
    .desc = "Standard PC, qemu 0.10",
    .init = pc_init_pci,
    .max_cpus = 255,
    .compat_props = (GlobalProperty[]) {
        {
            .driver   = "virtio-blk-pci",
            .property = "class",
            .value    = stringify(PCI_CLASS_STORAGE_OTHER),
        },{
            .driver   = "virtio-serial-pci",
            .property = "class",
            .value    = stringify(PCI_CLASS_DISPLAY_OTHER),
        },{
            .driver   = "virtio-net-pci",
            .property = "vectors",
            .value    = stringify(0),
        },{
            .driver   = "virtio-blk-pci",
            .property = "vectors",
            .value    = stringify(0),
        },{
            .driver   = "ide-drive",
            .property = "ver",
            .value    = "0.10",
        },{
            .driver   = "scsi-disk",
            .property = "ver",
            .value    = "0.10",
        },{
            .driver   = "PCI",
            .property = "rombar",
            .value    = stringify(0),
        },
        { /* end of list */ }
    },
};

static QEMUMachine isapc_machine = {
    .name = "isapc",
    .desc = "ISA-only PC",
    .init = pc_init_isa,
    .max_cpus = 1,
};

static void pc_machine_init(void)
{
    qemu_register_machine(&pc_machine);
    qemu_register_machine(&pc_machine_v0_11);
    qemu_register_machine(&pc_machine_v0_10);
    qemu_register_machine(&isapc_machine);
}

machine_init(pc_machine_init);<|MERGE_RESOLUTION|>--- conflicted
+++ resolved
@@ -865,7 +865,6 @@
     /* kvm tpr optimization needs the bios accessible for write, at least to qemu itself */
     cpu_register_physical_memory(0x100000 - isa_bios_size,
                                  isa_bios_size,
-<<<<<<< HEAD
                                  (bios_offset + bios_size - isa_bios_size) /* | IO_MEM_ROM */);
 
     if (extboot_drive) {
@@ -873,11 +872,6 @@
     }
     option_rom[nb_option_roms++] = qemu_strdup(VAPIC_FILENAME);
 
-    rom_enable_driver_roms = 1;
-=======
-                                 (bios_offset + bios_size - isa_bios_size) | IO_MEM_ROM);
-
->>>>>>> bc798c77
     option_rom_offset = qemu_ram_alloc(PC_ROM_SIZE);
     cpu_register_physical_memory(PC_ROM_MIN_VGA, PC_ROM_SIZE, option_rom_offset);
 
