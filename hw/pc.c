--- conflicted
+++ resolved
@@ -942,47 +942,8 @@
     }
 }
 
-<<<<<<< HEAD
-    cpu_irq = pc_allocate_cpu_irq();
-#ifdef KVM_CAP_IRQCHIP
-    if (kvm_enabled() && kvm_irqchip_in_kernel()) {
-        isa_irq_state = qemu_mallocz(sizeof(*isa_irq_state));
-        if (pci_enabled) {
-            isa_irq_state->ioapic = ioapic_init();
-        }
-        isa_irq = i8259 = kvm_i8259_init(cpu_irq[0]);
-        ioapic_irq_hack = isa_irq;
-    } else
-#endif
-    {
-        i8259 = i8259_init(cpu_irq[0]);
-        isa_irq_state = qemu_mallocz(sizeof(*isa_irq_state));
-        isa_irq_state->i8259 = i8259;
-        if (pci_enabled) {
-            isa_irq_state->ioapic = ioapic_init();
-        }
-        isa_irq = qemu_allocate_irqs(isa_irq_handler, isa_irq_state, 24);
-    }
-
-    if (pci_enabled) {
-        pci_bus = i440fx_init(&i440fx_state, &piix3_devfn, isa_irq, ram_size);
-    } else {
-        pci_bus = NULL;
-        isa_bus_new(NULL);
-    }
-    isa_bus_irqs(isa_irq);
-
-    ferr_irq = isa_reserve_irq(13);
-
-    /* init basic PC hardware */
-    register_ioport_write(0x80, 1, 1, ioport80_write, NULL);
-
-    register_ioport_write(0xf0, 1, 1, ioportF0_write, NULL);
-
-=======
 static void pc_vga_init(PCIBus *pci_bus)
 {
->>>>>>> ffe513da
     if (cirrus_vga_enabled) {
         if (pci_bus) {
             pci_cirrus_vga_init(pci_bus);
@@ -1088,14 +1049,27 @@
     pc_memory_init(ram_size, kernel_filename, kernel_cmdline, initrd_filename,
                    &below_4g_mem_size, &above_4g_mem_size);
 
+
     cpu_irq = pc_allocate_cpu_irq();
-    i8259 = i8259_init(cpu_irq[0]);
-    isa_irq_state = qemu_mallocz(sizeof(*isa_irq_state));
-    isa_irq_state->i8259 = i8259;
-    if (pci_enabled) {
-        isa_irq_state->ioapic = ioapic_init();
-    }
-    isa_irq = qemu_allocate_irqs(isa_irq_handler, isa_irq_state, 24);
+#ifdef KVM_CAP_IRQCHIP
+    if (kvm_enabled() && kvm_irqchip_in_kernel()) {
+        isa_irq_state = qemu_mallocz(sizeof(*isa_irq_state));
+        if (pci_enabled) {
+            isa_irq_state->ioapic = ioapic_init();
+        }
+        isa_irq = i8259 = kvm_i8259_init(cpu_irq[0]);
+        ioapic_irq_hack = isa_irq;
+    } else
+#endif
+    {
+        i8259 = i8259_init(cpu_irq[0]);
+        isa_irq_state = qemu_mallocz(sizeof(*isa_irq_state));
+        isa_irq_state->i8259 = i8259;
+        if (pci_enabled) {
+            isa_irq_state->ioapic = ioapic_init();
+        }
+        isa_irq = qemu_allocate_irqs(isa_irq_handler, isa_irq_state, 24);
+    }
 
     if (pci_enabled) {
         pci_bus = i440fx_init(&i440fx_state, &piix3_devfn, isa_irq, ram_size);
