/*
 *  ioapic.c IOAPIC emulation logic
 *
 *  Copyright (c) 2004-2005 Fabrice Bellard
 *
 *  Split the ioapic logic from apic.c
 *  Xiantao Zhang <xiantao.zhang@intel.com>
 *
 * This library is free software; you can redistribute it and/or
 * modify it under the terms of the GNU Lesser General Public
 * License as published by the Free Software Foundation; either
 * version 2 of the License, or (at your option) any later version.
 *
 * This library is distributed in the hope that it will be useful,
 * but WITHOUT ANY WARRANTY; without even the implied warranty of
 * MERCHANTABILITY or FITNESS FOR A PARTICULAR PURPOSE.  See the GNU
 * Lesser General Public License for more details.
 *
 * You should have received a copy of the GNU Lesser General Public
 * License along with this library; if not, see <http://www.gnu.org/licenses/>.
 */

#include "hw.h"
#include "pc.h"
#include "apic.h"
#include "sysemu.h"
#include "apic.h"
#include "qemu-timer.h"
#include "host-utils.h"

#include "kvm.h"

//#define DEBUG_IOAPIC

#ifdef DEBUG_IOAPIC
#define DPRINTF(fmt, ...)                                       \
    do { printf("ioapic: " fmt , ## __VA_ARGS__); } while (0)
#else
#define DPRINTF(fmt, ...)
#endif

#define IOAPIC_NUM_PINS			0x18
#define IOAPIC_DEFAULT_BASE_ADDRESS  0xfec00000
#define IOAPIC_LVT_MASKED 		(1<<16)

#define IOAPIC_TRIGGER_EDGE		0
#define IOAPIC_TRIGGER_LEVEL		1

/*io{apic,sapic} delivery mode*/
#define IOAPIC_DM_FIXED			0x0
#define IOAPIC_DM_LOWEST_PRIORITY	0x1
#define IOAPIC_DM_PMI			0x2
#define IOAPIC_DM_NMI			0x4
#define IOAPIC_DM_INIT			0x5
#define IOAPIC_DM_SIPI			0x5
#define IOAPIC_DM_EXTINT		0x7

struct IOAPICState {
    uint8_t id;
    uint8_t ioregsel;
    uint64_t base_address;

    uint32_t irr;
    uint64_t ioredtbl[IOAPIC_NUM_PINS];
};

static void ioapic_service(IOAPICState *s)
{
    uint8_t i;
    uint8_t trig_mode;
    uint8_t vector;
    uint8_t delivery_mode;
    uint32_t mask;
    uint64_t entry;
    uint8_t dest;
    uint8_t dest_mode;
    uint8_t polarity;

    for (i = 0; i < IOAPIC_NUM_PINS; i++) {
        mask = 1 << i;
        if (s->irr & mask) {
            entry = s->ioredtbl[i];
            if (!(entry & IOAPIC_LVT_MASKED)) {
                trig_mode = ((entry >> 15) & 1);
                dest = entry >> 56;
                dest_mode = (entry >> 11) & 1;
                delivery_mode = (entry >> 8) & 7;
                polarity = (entry >> 13) & 1;
                if (trig_mode == IOAPIC_TRIGGER_EDGE)
                    s->irr &= ~mask;
                if (delivery_mode == IOAPIC_DM_EXTINT)
                    vector = pic_read_irq(isa_pic);
                else
                    vector = entry & 0xff;

                apic_deliver_irq(dest, dest_mode, delivery_mode,
                                 vector, polarity, trig_mode);
            }
        }
    }
}

void ioapic_set_irq(void *opaque, int vector, int level)
{
    IOAPICState *s = opaque;

    /* ISA IRQs map to GSI 1-1 except for IRQ0 which maps
     * to GSI 2.  GSI maps to ioapic 1-1.  This is not
     * the cleanest way of doing it but it should work. */

<<<<<<< HEAD
    if (vector == 0 && irq0override) {
=======
    DPRINTF("%s: %s vec %x\n", __func__, level? "raise" : "lower", vector);
    if (vector == 0)
>>>>>>> 9af9b330
        vector = 2;
    }

    if (vector >= 0 && vector < IOAPIC_NUM_PINS) {
        uint32_t mask = 1 << vector;
        uint64_t entry = s->ioredtbl[vector];

        if ((entry >> 15) & 1) {
            /* level triggered */
            if (level) {
                s->irr |= mask;
                ioapic_service(s);
            } else {
                s->irr &= ~mask;
            }
        } else {
            /* edge triggered */
            if (level) {
                s->irr |= mask;
                ioapic_service(s);
            }
        }
    }
}

static uint32_t ioapic_mem_readl(void *opaque, target_phys_addr_t addr)
{
    IOAPICState *s = opaque;
    int index;
    uint32_t val = 0;

    addr &= 0xff;
    if (addr == 0x00) {
        val = s->ioregsel;
    } else if (addr == 0x10) {
        switch (s->ioregsel) {
            case 0x00:
                val = s->id << 24;
                break;
            case 0x01:
                val = 0x11 | ((IOAPIC_NUM_PINS - 1) << 16); /* version 0x11 */
                break;
            case 0x02:
                val = 0;
                break;
            default:
                index = (s->ioregsel - 0x10) >> 1;
                if (index >= 0 && index < IOAPIC_NUM_PINS) {
                    if (s->ioregsel & 1)
                        val = s->ioredtbl[index] >> 32;
                    else
                        val = s->ioredtbl[index] & 0xffffffff;
                }
        }
        DPRINTF("read: %08x = %08x\n", s->ioregsel, val);
    }
    return val;
}

static void ioapic_mem_writel(void *opaque, target_phys_addr_t addr, uint32_t val)
{
    IOAPICState *s = opaque;
    int index;

    addr &= 0xff;
    if (addr == 0x00)  {
        s->ioregsel = val;
        return;
    } else if (addr == 0x10) {
        DPRINTF("write: %08x = %08x\n", s->ioregsel, val);
        switch (s->ioregsel) {
            case 0x00:
                s->id = (val >> 24) & 0xff;
                return;
            case 0x01:
            case 0x02:
                return;
            default:
                index = (s->ioregsel - 0x10) >> 1;
                if (index >= 0 && index < IOAPIC_NUM_PINS) {
                    if (s->ioregsel & 1) {
                        s->ioredtbl[index] &= 0xffffffff;
                        s->ioredtbl[index] |= (uint64_t)val << 32;
                    } else {
                        s->ioredtbl[index] &= ~0xffffffffULL;
                        s->ioredtbl[index] |= val;
                    }
                    ioapic_service(s);
                }
        }
    }
}

static void kvm_kernel_ioapic_save_to_user(IOAPICState *s)
{
#if defined(KVM_CAP_IRQCHIP) && defined(TARGET_I386)
    struct kvm_irqchip chip;
    struct kvm_ioapic_state *kioapic;
    int i;

    chip.chip_id = KVM_IRQCHIP_IOAPIC;
    kvm_get_irqchip(kvm_context, &chip);
    kioapic = &chip.chip.ioapic;

    s->id = kioapic->id;
    s->ioregsel = kioapic->ioregsel;
    s->base_address = kioapic->base_address;
    s->irr = kioapic->irr;
    for (i = 0; i < IOAPIC_NUM_PINS; i++) {
        s->ioredtbl[i] = kioapic->redirtbl[i].bits;
    }
#endif
}

static void kvm_kernel_ioapic_load_from_user(IOAPICState *s)
{
#if defined(KVM_CAP_IRQCHIP) && defined(TARGET_I386)
    struct kvm_irqchip chip;
    struct kvm_ioapic_state *kioapic;
    int i;

    chip.chip_id = KVM_IRQCHIP_IOAPIC;
    kioapic = &chip.chip.ioapic;

    kioapic->id = s->id;
    kioapic->ioregsel = s->ioregsel;
    kioapic->base_address = s->base_address;
    kioapic->irr = s->irr;
    for (i = 0; i < IOAPIC_NUM_PINS; i++) {
        kioapic->redirtbl[i].bits = s->ioredtbl[i];
    }

    kvm_set_irqchip(kvm_context, &chip);
#endif
}

static void ioapic_pre_save(void *opaque)
{
    IOAPICState *s = (void *)opaque;
 
    if (kvm_enabled() && kvm_irqchip_in_kernel()) {
        kvm_kernel_ioapic_save_to_user(s);
    }
}

static int ioapic_pre_load(void *opaque)
{
    IOAPICState *s = opaque;

    /* in case we are doing version 1, we just set these to sane values */
    s->base_address = IOAPIC_DEFAULT_BASE_ADDRESS;
    s->irr = 0;
    return 0;
}

static int ioapic_post_load(void *opaque, int version_id)
{
    IOAPICState *s = opaque;

    if (kvm_enabled() && kvm_irqchip_in_kernel()) {
        kvm_kernel_ioapic_load_from_user(s);
    }
    return 0;
}

static const VMStateDescription vmstate_ioapic = {
    .name = "ioapic",
    .version_id = 2,
    .minimum_version_id = 1,
    .minimum_version_id_old = 1,
    .pre_load = ioapic_pre_load,
    .post_load = ioapic_post_load,
    .pre_save = ioapic_pre_save,
    .fields      = (VMStateField []) {
        VMSTATE_UINT8(id, IOAPICState),
        VMSTATE_UINT8(ioregsel, IOAPICState),
        VMSTATE_UINT64_V(base_address, IOAPICState, 2),
        VMSTATE_UINT32_V(irr, IOAPICState, 2),
        VMSTATE_UINT64_ARRAY(ioredtbl, IOAPICState, IOAPIC_NUM_PINS),
        VMSTATE_END_OF_LIST()
    }
};

static void ioapic_reset(void *opaque)
{
    IOAPICState *s = opaque;
    int i;

    memset(s, 0, sizeof(*s));
    s->base_address = IOAPIC_DEFAULT_BASE_ADDRESS;
    for(i = 0; i < IOAPIC_NUM_PINS; i++)
        s->ioredtbl[i] = 1 << 16; /* mask LVT */
#ifdef KVM_CAP_IRQCHIP
    if (kvm_enabled() && kvm_irqchip_in_kernel()) {
        kvm_kernel_ioapic_load_from_user(s);
    }
#endif
}

static CPUReadMemoryFunc * const ioapic_mem_read[3] = {
    ioapic_mem_readl,
    ioapic_mem_readl,
    ioapic_mem_readl,
};

static CPUWriteMemoryFunc * const ioapic_mem_write[3] = {
    ioapic_mem_writel,
    ioapic_mem_writel,
    ioapic_mem_writel,
};

qemu_irq *ioapic_init(void)
{
    IOAPICState *s;
    qemu_irq *irq;
    int io_memory;

    s = qemu_mallocz(sizeof(IOAPICState));
    ioapic_reset(s);

    io_memory = cpu_register_io_memory(ioapic_mem_read,
                                       ioapic_mem_write, s);
    cpu_register_physical_memory(0xfec00000, 0x1000, io_memory);

    vmstate_register(0, &vmstate_ioapic, s);
    qemu_register_reset(ioapic_reset, s);
    irq = qemu_allocate_irqs(ioapic_set_irq, s, IOAPIC_NUM_PINS);

    return irq;
}<|MERGE_RESOLUTION|>--- conflicted
+++ resolved
@@ -108,12 +108,8 @@
      * to GSI 2.  GSI maps to ioapic 1-1.  This is not
      * the cleanest way of doing it but it should work. */
 
-<<<<<<< HEAD
+    DPRINTF("%s: %s vec %x\n", __func__, level? "raise" : "lower", vector);
     if (vector == 0 && irq0override) {
-=======
-    DPRINTF("%s: %s vec %x\n", __func__, level? "raise" : "lower", vector);
-    if (vector == 0)
->>>>>>> 9af9b330
         vector = 2;
     }
 
