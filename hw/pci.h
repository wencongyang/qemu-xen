--- conflicted
+++ resolved
@@ -190,7 +190,7 @@
     /* Location of option rom */
     char *romfile;
     ram_addr_t rom_offset;
-<<<<<<< HEAD
+    uint32_t rom_bar;
 
     /* How much space does an MSIX table need. */
     /* The spec requires giving the table structure
@@ -208,9 +208,6 @@
         PCICapConfigReadFunc *config_read;
         PCICapConfigWriteFunc *config_write;
     } cap;
-=======
-    uint32_t rom_bar;
->>>>>>> 88169ddf
 };
 
 PCIDevice *pci_register_device(PCIBus *bus, const char *name,
