--- conflicted
+++ resolved
@@ -256,31 +256,4 @@
 void do_pci_device_hot_remove(Monitor *mon, const QDict *qdict)
 {
     pci_device_hot_remove(mon, qdict_get_str(qdict, "pci_addr"));
-<<<<<<< HEAD
-}
-
-static int pci_match_fn(void *dev_private, void *arg)
-{
-    PCIDevice *dev = dev_private;
-    PCIDevice *match = arg;
-
-    return (dev == match);
-}
-
-/*
- * OS has executed _EJ0 method, we now can remove the device
- */
-void pci_device_hot_remove_success(PCIDevice *d)
-{
-    int class_code;
-
-    class_code = d->config_read(d, PCI_CLASS_DEVICE+1, 1);
-
-    switch(class_code) {
-    case PCI_BASE_CLASS_NETWORK:
-        destroy_nic(pci_match_fn, d);
-        break;
-    }
-=======
->>>>>>> 9ad4531e
 }