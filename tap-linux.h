/*
 *  Universal TUN/TAP device driver.
 *  Copyright (C) 1999-2000 Maxim Krasnyansky <max_mk@yahoo.com>
 *
 *  This program is free software; you can redistribute it and/or modify
 *  it under the terms of the GNU General Public License as published by
 *  the Free Software Foundation; either version 2 of the License, or
 *  (at your option) any later version.
 *
 *  This program is distributed in the hope that it will be useful,
 *  but WITHOUT ANY WARRANTY; without even the implied warranty of
 *  MERCHANTABILITY or FITNESS FOR A PARTICULAR PURPOSE. See the
 *  GNU General Public License for more details.
 */

#ifndef QEMU_TAP_H
#define QEMU_TAP_H

#include <stdint.h>
#include <linux/ioctl.h>

/* Ioctl defines */
#define TUNSETIFF     _IOW('T', 202, int)
#define TUNGETFEATURES _IOR('T', 207, unsigned int)
#define TUNSETOFFLOAD  _IOW('T', 208, unsigned int)
#define TUNGETIFF      _IOR('T', 210, unsigned int)
#define TUNSETSNDBUF   _IOW('T', 212, int)

/* TUNSETIFF ifr flags */
#define IFF_TAP		0x0002
#define IFF_NO_PI	0x1000
#define IFF_VNET_HDR	0x4000

/* Features for GSO (TUNSETOFFLOAD). */
#define TUN_F_CSUM	0x01	/* You can hand me unchecksummed packets. */
#define TUN_F_TSO4	0x02	/* I can handle TSO for IPv4 packets */
#define TUN_F_TSO6	0x04	/* I can handle TSO for IPv6 packets */
#define TUN_F_TSO_ECN	0x08	/* I can handle TSO with ECN bits. */
<<<<<<< HEAD
#define TUN_F_UFO	0x10
=======
#define TUN_F_UFO	0x10	/* I can handle UFO packets */
>>>>>>> 6c9f58ba

struct virtio_net_hdr
{
    uint8_t flags;
    uint8_t gso_type;
    uint16_t hdr_len;
    uint16_t gso_size;
    uint16_t csum_start;
    uint16_t csum_offset;
};

#endif /* QEMU_TAP_H */<|MERGE_RESOLUTION|>--- conflicted
+++ resolved
@@ -36,11 +36,7 @@
 #define TUN_F_TSO4	0x02	/* I can handle TSO for IPv4 packets */
 #define TUN_F_TSO6	0x04	/* I can handle TSO for IPv6 packets */
 #define TUN_F_TSO_ECN	0x08	/* I can handle TSO with ECN bits. */
-<<<<<<< HEAD
-#define TUN_F_UFO	0x10
-=======
 #define TUN_F_UFO	0x10	/* I can handle UFO packets */
->>>>>>> 6c9f58ba
 
 struct virtio_net_hdr
 {
