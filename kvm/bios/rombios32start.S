/////////////////////////////////////////////////////////////////////////
// $Id: rombios32start.S,v 1.3 2006/10/02 06:29:38 vruppert Exp $
/////////////////////////////////////////////////////////////////////////
//
//  32 bit Bochs BIOS init code
//  Copyright (C) 2006 Fabrice Bellard
//
//  This library is free software; you can redistribute it and/or
//  modify it under the terms of the GNU Lesser General Public
//  License as published by the Free Software Foundation; either
//  version 2 of the License, or (at your option) any later version.
//
//  This library is distributed in the hope that it will be useful,
//  but WITHOUT ANY WARRANTY; without even the implied warranty of
//  MERCHANTABILITY or FITNESS FOR A PARTICULAR PURPOSE.  See the GNU
//  Lesser General Public License for more details.
//
//  You should have received a copy of the GNU Lesser General Public
//  License along with this library; if not, write to the Free Software
//  Foundation, Inc., 51 Franklin Street, Fifth Floor, Boston, MA  02110-1301 USA
#include "rombios.h"

.globl _start
.globl smp_ap_boot_code_start
.globl smp_ap_boot_code_end
.global smm_relocation_start
.global smm_relocation_end
.global smm_code_start
.global smm_code_end

_start:
  /* clear bss section */
  xor %eax, %eax
  mov $__bss_start, %edi
  mov $_end, %ecx
  sub %edi, %ecx
  rep stosb

  jmp rombios32_init

  .code16
smp_ap_boot_code_start:
  cli
  xor %ax, %ax
  mov %ax, %ds
<<<<<<< HEAD
  xor %eax, %eax
  xor %edx, %edx
  mov $0x10, %ecx
  wrmsr

  mov $SMP_MSR_ADDR, %ebx
11:
  mov 0(%ebx), %ecx
  test %ecx, %ecx
  jz 12f
  mov 4(%ebx), %eax
  mov 8(%ebx), %edx
  wrmsr
  add $12, %ebx
  jmp 11b
12:

  incw CPU_COUNT_ADDR
  ljmp $0xe000, $(1f-_start)
=======
  lock incw CPU_COUNT_ADDR
>>>>>>> 200e41c6
1:
  hlt
  jmp 1b
smp_ap_boot_code_end:

/* code to relocate SMBASE to 0xa0000 */
smm_relocation_start:
  mov $0x38000 + 0x7efc, %ebx
  addr32 mov (%ebx), %al  /* revision ID to see if x86_64 or x86 */
  cmp $0x64, %al
  je 1f
  mov $0x38000 + 0x7ef8, %ebx
  jmp 2f
1:
  mov $0x38000 + 0x7f00, %ebx
2:
  movl $0xa0000, %eax
  addr32 movl %eax, (%ebx)
  /* indicate to the BIOS that the SMM code was executed */
  mov $0x00, %al
  movw $0xb3, %dx
  outb %al, %dx
  rsm
smm_relocation_end:

/* minimal SMM code to enable or disable ACPI */
smm_code_start:
  movw $0xb2, %dx
  inb %dx, %al
  cmp $0xf0, %al
  jne 1f

  /* ACPI disable */
  mov $PM_IO_BASE + 0x04, %dx /* PMCNTRL */
  inw %dx, %ax
  andw $~1, %ax
  outw %ax, %dx

  jmp 2f

1:
  cmp $0xf1, %al
  jne 2f

  /* ACPI enable */
  mov $PM_IO_BASE + 0x04, %dx /* PMCNTRL */
  inw %dx, %ax
  orw $1, %ax
  outw %ax, %dx

2:
  rsm
smm_code_end:<|MERGE_RESOLUTION|>--- conflicted
+++ resolved
@@ -43,7 +43,6 @@
   cli
   xor %ax, %ax
   mov %ax, %ds
-<<<<<<< HEAD
   xor %eax, %eax
   xor %edx, %edx
   mov $0x10, %ecx
@@ -61,11 +60,8 @@
   jmp 11b
 12:
 
-  incw CPU_COUNT_ADDR
+  lock incw CPU_COUNT_ADDR
   ljmp $0xe000, $(1f-_start)
-=======
-  lock incw CPU_COUNT_ADDR
->>>>>>> 200e41c6
 1:
   hlt
   jmp 1b
