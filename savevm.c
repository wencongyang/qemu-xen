--- conflicted
+++ resolved
@@ -1060,14 +1060,11 @@
         }
         field++;
     }
-<<<<<<< HEAD
     if (vmsd->post_load) {
         vmsd->post_load(opaque);
     }
-=======
     if (vmsd->run_after_load)
         return vmsd->run_after_load(opaque);
->>>>>>> cff09e92
     return 0;
 }
 
