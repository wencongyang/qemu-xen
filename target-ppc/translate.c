/*
 *  PowerPC emulation for qemu: main translation routines.
 *
 *  Copyright (c) 2003-2007 Jocelyn Mayer
 *
 * This library is free software; you can redistribute it and/or
 * modify it under the terms of the GNU Lesser General Public
 * License as published by the Free Software Foundation; either
 * version 2 of the License, or (at your option) any later version.
 *
 * This library is distributed in the hope that it will be useful,
 * but WITHOUT ANY WARRANTY; without even the implied warranty of
 * MERCHANTABILITY or FITNESS FOR A PARTICULAR PURPOSE.  See the GNU
 * Lesser General Public License for more details.
 *
 * You should have received a copy of the GNU Lesser General Public
 * License along with this library; if not, write to the Free Software
 * Foundation, Inc., 59 Temple Place, Suite 330, Boston, MA  02111-1307  USA
 */
#include <stdarg.h>
#include <stdlib.h>
#include <stdio.h>
#include <string.h>
#include <inttypes.h>

#include "cpu.h"
#include "exec-all.h"
#include "disas.h"

/* Include definitions for instructions classes and implementations flags */
//#define DO_SINGLE_STEP
//#define PPC_DEBUG_DISAS
//#define DEBUG_MEMORY_ACCESSES
//#define DO_PPC_STATISTICS

/*****************************************************************************/
/* Code translation helpers                                                  */
#if defined(USE_DIRECT_JUMP)
#define TBPARAM(x)
#else
#define TBPARAM(x) (long)(x)
#endif

enum {
#define DEF(s, n, copy_size) INDEX_op_ ## s,
#include "opc.h"
#undef DEF
    NB_OPS,
};

static uint16_t *gen_opc_ptr;
static uint32_t *gen_opparam_ptr;

#include "gen-op.h"

static inline void gen_set_T0 (target_ulong val)
{
#if defined(TARGET_PPC64)
    if (val >> 32)
        gen_op_set_T0_64(val >> 32, val);
    else
#endif
        gen_op_set_T0(val);
}

static inline void gen_set_T1 (target_ulong val)
{
#if defined(TARGET_PPC64)
    if (val >> 32)
        gen_op_set_T1_64(val >> 32, val);
    else
#endif
        gen_op_set_T1(val);
}

#define GEN8(func, NAME)                                                      \
static GenOpFunc *NAME ## _table [8] = {                                      \
NAME ## 0, NAME ## 1, NAME ## 2, NAME ## 3,                                   \
NAME ## 4, NAME ## 5, NAME ## 6, NAME ## 7,                                   \
};                                                                            \
static inline void func(int n)                                                \
{                                                                             \
    NAME ## _table[n]();                                                      \
}

#define GEN16(func, NAME)                                                     \
static GenOpFunc *NAME ## _table [16] = {                                     \
NAME ## 0, NAME ## 1, NAME ## 2, NAME ## 3,                                   \
NAME ## 4, NAME ## 5, NAME ## 6, NAME ## 7,                                   \
NAME ## 8, NAME ## 9, NAME ## 10, NAME ## 11,                                 \
NAME ## 12, NAME ## 13, NAME ## 14, NAME ## 15,                               \
};                                                                            \
static inline void func(int n)                                                \
{                                                                             \
    NAME ## _table[n]();                                                      \
}

#define GEN32(func, NAME)                                                     \
static GenOpFunc *NAME ## _table [32] = {                                     \
NAME ## 0, NAME ## 1, NAME ## 2, NAME ## 3,                                   \
NAME ## 4, NAME ## 5, NAME ## 6, NAME ## 7,                                   \
NAME ## 8, NAME ## 9, NAME ## 10, NAME ## 11,                                 \
NAME ## 12, NAME ## 13, NAME ## 14, NAME ## 15,                               \
NAME ## 16, NAME ## 17, NAME ## 18, NAME ## 19,                               \
NAME ## 20, NAME ## 21, NAME ## 22, NAME ## 23,                               \
NAME ## 24, NAME ## 25, NAME ## 26, NAME ## 27,                               \
NAME ## 28, NAME ## 29, NAME ## 30, NAME ## 31,                               \
};                                                                            \
static inline void func(int n)                                                \
{                                                                             \
    NAME ## _table[n]();                                                      \
}

/* Condition register moves */
GEN8(gen_op_load_crf_T0, gen_op_load_crf_T0_crf);
GEN8(gen_op_load_crf_T1, gen_op_load_crf_T1_crf);
GEN8(gen_op_store_T0_crf, gen_op_store_T0_crf_crf);
GEN8(gen_op_store_T1_crf, gen_op_store_T1_crf_crf);

/* Floating point condition and status register moves */
GEN8(gen_op_load_fpscr_T0, gen_op_load_fpscr_T0_fpscr);
GEN8(gen_op_store_T0_fpscr, gen_op_store_T0_fpscr_fpscr);
GEN8(gen_op_clear_fpscr, gen_op_clear_fpscr_fpscr);
static inline void gen_op_store_T0_fpscri (int n, uint8_t param)
{
    gen_op_set_T0(param);
    gen_op_store_T0_fpscr(n);
}

/* General purpose registers moves */
GEN32(gen_op_load_gpr_T0, gen_op_load_gpr_T0_gpr);
GEN32(gen_op_load_gpr_T1, gen_op_load_gpr_T1_gpr);
GEN32(gen_op_load_gpr_T2, gen_op_load_gpr_T2_gpr);

GEN32(gen_op_store_T0_gpr, gen_op_store_T0_gpr_gpr);
GEN32(gen_op_store_T1_gpr, gen_op_store_T1_gpr_gpr);
#if 0 // unused
GEN32(gen_op_store_T2_gpr, gen_op_store_T2_gpr_gpr);
#endif

/* floating point registers moves */
GEN32(gen_op_load_fpr_FT0, gen_op_load_fpr_FT0_fpr);
GEN32(gen_op_load_fpr_FT1, gen_op_load_fpr_FT1_fpr);
GEN32(gen_op_load_fpr_FT2, gen_op_load_fpr_FT2_fpr);
GEN32(gen_op_store_FT0_fpr, gen_op_store_FT0_fpr_fpr);
GEN32(gen_op_store_FT1_fpr, gen_op_store_FT1_fpr_fpr);
#if 0 // unused
GEN32(gen_op_store_FT2_fpr, gen_op_store_FT2_fpr_fpr);
#endif

/* internal defines */
typedef struct DisasContext {
    struct TranslationBlock *tb;
    target_ulong nip;
    uint32_t opcode;
    uint32_t exception;
    /* Routine used to access memory */
    int mem_idx;
    /* Translation flags */
#if !defined(CONFIG_USER_ONLY)
    int supervisor;
#endif
#if defined(TARGET_PPC64)
    int sf_mode;
#endif
    int fpu_enabled;
#if defined(TARGET_PPCEMB)
    int spe_enabled;
#endif
    ppc_spr_t *spr_cb; /* Needed to check rights for mfspr/mtspr */
    int singlestep_enabled;
} DisasContext;

struct opc_handler_t {
    /* invalid bits */
    uint32_t inval;
    /* instruction type */
    uint64_t type;
    /* handler */
    void (*handler)(DisasContext *ctx);
#if defined(DO_PPC_STATISTICS) || defined(PPC_DUMP_CPU)
    const unsigned char *oname;
#endif
#if defined(DO_PPC_STATISTICS)
    uint64_t count;
#endif
};

static inline void gen_set_Rc0 (DisasContext *ctx)
{
#if defined(TARGET_PPC64)
    if (ctx->sf_mode)
        gen_op_cmpi_64(0);
    else
#endif
        gen_op_cmpi(0);
    gen_op_set_Rc0();
}

static inline void gen_update_nip (DisasContext *ctx, target_ulong nip)
{
#if defined(TARGET_PPC64)
    if (ctx->sf_mode)
        gen_op_update_nip_64(nip >> 32, nip);
    else
#endif
        gen_op_update_nip(nip);
}

#define GEN_EXCP(ctx, excp, error)                                            \
do {                                                                          \
    if ((ctx)->exception == POWERPC_EXCP_NONE) {                              \
        gen_update_nip(ctx, (ctx)->nip);                                      \
    }                                                                         \
    gen_op_raise_exception_err((excp), (error));                              \
    ctx->exception = (excp);                                                  \
} while (0)

#define GEN_EXCP_INVAL(ctx)                                                   \
GEN_EXCP((ctx), POWERPC_EXCP_PROGRAM,                                         \
         POWERPC_EXCP_INVAL | POWERPC_EXCP_INVAL_INVAL)

#define GEN_EXCP_PRIVOPC(ctx)                                                 \
GEN_EXCP((ctx), POWERPC_EXCP_PROGRAM,                                         \
         POWERPC_EXCP_INVAL | POWERPC_EXCP_PRIV_OPC)

#define GEN_EXCP_PRIVREG(ctx)                                                 \
GEN_EXCP((ctx), POWERPC_EXCP_PROGRAM,                                         \
         POWERPC_EXCP_INVAL | POWERPC_EXCP_PRIV_REG)

#define GEN_EXCP_NO_FP(ctx)                                                   \
GEN_EXCP(ctx, POWERPC_EXCP_FPU, 0)

#define GEN_EXCP_NO_AP(ctx)                                                   \
GEN_EXCP(ctx, POWERPC_EXCP_APU, 0)

/* Stop translation */
static inline void GEN_STOP (DisasContext *ctx)
{
    gen_update_nip(ctx, ctx->nip);
    ctx->exception = POWERPC_EXCP_STOP;
}

/* No need to update nip here, as execution flow will change */
static inline void GEN_SYNC (DisasContext *ctx)
{
    ctx->exception = POWERPC_EXCP_SYNC;
}

#define GEN_HANDLER(name, opc1, opc2, opc3, inval, type)                      \
static void gen_##name (DisasContext *ctx);                                   \
GEN_OPCODE(name, opc1, opc2, opc3, inval, type);                              \
static void gen_##name (DisasContext *ctx)

typedef struct opcode_t {
    unsigned char opc1, opc2, opc3;
#if HOST_LONG_BITS == 64 /* Explicitely align to 64 bits */
    unsigned char pad[5];
#else
    unsigned char pad[1];
#endif
    opc_handler_t handler;
    const unsigned char *oname;
} opcode_t;

/*****************************************************************************/
/***                           Instruction decoding                        ***/
#define EXTRACT_HELPER(name, shift, nb)                                       \
static inline uint32_t name (uint32_t opcode)                                 \
{                                                                             \
    return (opcode >> (shift)) & ((1 << (nb)) - 1);                           \
}

#define EXTRACT_SHELPER(name, shift, nb)                                      \
static inline int32_t name (uint32_t opcode)                                  \
{                                                                             \
    return (int16_t)((opcode >> (shift)) & ((1 << (nb)) - 1));                \
}

/* Opcode part 1 */
EXTRACT_HELPER(opc1, 26, 6);
/* Opcode part 2 */
EXTRACT_HELPER(opc2, 1, 5);
/* Opcode part 3 */
EXTRACT_HELPER(opc3, 6, 5);
/* Update Cr0 flags */
EXTRACT_HELPER(Rc, 0, 1);
/* Destination */
EXTRACT_HELPER(rD, 21, 5);
/* Source */
EXTRACT_HELPER(rS, 21, 5);
/* First operand */
EXTRACT_HELPER(rA, 16, 5);
/* Second operand */
EXTRACT_HELPER(rB, 11, 5);
/* Third operand */
EXTRACT_HELPER(rC, 6, 5);
/***                               Get CRn                                 ***/
EXTRACT_HELPER(crfD, 23, 3);
EXTRACT_HELPER(crfS, 18, 3);
EXTRACT_HELPER(crbD, 21, 5);
EXTRACT_HELPER(crbA, 16, 5);
EXTRACT_HELPER(crbB, 11, 5);
/* SPR / TBL */
EXTRACT_HELPER(_SPR, 11, 10);
static inline uint32_t SPR (uint32_t opcode)
{
    uint32_t sprn = _SPR(opcode);

    return ((sprn >> 5) & 0x1F) | ((sprn & 0x1F) << 5);
}
/***                              Get constants                            ***/
EXTRACT_HELPER(IMM, 12, 8);
/* 16 bits signed immediate value */
EXTRACT_SHELPER(SIMM, 0, 16);
/* 16 bits unsigned immediate value */
EXTRACT_HELPER(UIMM, 0, 16);
/* Bit count */
EXTRACT_HELPER(NB, 11, 5);
/* Shift count */
EXTRACT_HELPER(SH, 11, 5);
/* Mask start */
EXTRACT_HELPER(MB, 6, 5);
/* Mask end */
EXTRACT_HELPER(ME, 1, 5);
/* Trap operand */
EXTRACT_HELPER(TO, 21, 5);

EXTRACT_HELPER(CRM, 12, 8);
EXTRACT_HELPER(FM, 17, 8);
EXTRACT_HELPER(SR, 16, 4);
EXTRACT_HELPER(FPIMM, 20, 4);

/***                            Jump target decoding                       ***/
/* Displacement */
EXTRACT_SHELPER(d, 0, 16);
/* Immediate address */
static inline target_ulong LI (uint32_t opcode)
{
    return (opcode >> 0) & 0x03FFFFFC;
}

static inline uint32_t BD (uint32_t opcode)
{
    return (opcode >> 0) & 0xFFFC;
}

EXTRACT_HELPER(BO, 21, 5);
EXTRACT_HELPER(BI, 16, 5);
/* Absolute/relative address */
EXTRACT_HELPER(AA, 1, 1);
/* Link */
EXTRACT_HELPER(LK, 0, 1);

/* Create a mask between <start> and <end> bits */
static inline target_ulong MASK (uint32_t start, uint32_t end)
{
    target_ulong ret;

#if defined(TARGET_PPC64)
    if (likely(start == 0)) {
        ret = (uint64_t)(-1ULL) << (63 - end);
    } else if (likely(end == 63)) {
        ret = (uint64_t)(-1ULL) >> start;
    }
#else
    if (likely(start == 0)) {
        ret = (uint32_t)(-1ULL) << (31  - end);
    } else if (likely(end == 31)) {
        ret = (uint32_t)(-1ULL) >> start;
    }
#endif
    else {
        ret = (((target_ulong)(-1ULL)) >> (start)) ^
            (((target_ulong)(-1ULL) >> (end)) >> 1);
        if (unlikely(start > end))
            return ~ret;
    }

    return ret;
}

/*****************************************************************************/
/* PowerPC Instructions types definitions                                    */
enum {
    PPC_NONE          = 0x0000000000000000ULL,
    /* integer operations instructions                  */
    /* flow control instructions                        */
    /* virtual memory instructions                      */
    /* ld/st with reservation instructions              */
    /* cache control instructions                       */
    /* spr/msr access instructions                      */
    PPC_INSNS_BASE    = 0x0000000000000001ULL,
#define PPC_INTEGER PPC_INSNS_BASE
#define PPC_FLOW    PPC_INSNS_BASE
#define PPC_MEM     PPC_INSNS_BASE
#define PPC_RES     PPC_INSNS_BASE
#define PPC_CACHE   PPC_INSNS_BASE
#define PPC_MISC    PPC_INSNS_BASE
    /* Optional floating point instructions             */
    PPC_FLOAT         = 0x0000000000000002ULL,
    PPC_FLOAT_FSQRT   = 0x0000000000000004ULL,
    PPC_FLOAT_FRES    = 0x0000000000000008ULL,
    PPC_FLOAT_FRSQRTE = 0x0000000000000010ULL,
    PPC_FLOAT_FSEL    = 0x0000000000000020ULL,
    PPC_FLOAT_STFIWX  = 0x0000000000000040ULL,
    /* external control instructions                    */
    PPC_EXTERN        = 0x0000000000000080ULL,
    /* segment register access instructions             */
    PPC_SEGMENT       = 0x0000000000000100ULL,
    /* Optional cache control instruction               */
    PPC_CACHE_DCBA    = 0x0000000000000200ULL,
    /* Optional memory control instructions             */
    PPC_MEM_TLBIA     = 0x0000000000000400ULL,
    PPC_MEM_TLBIE     = 0x0000000000000800ULL,
    PPC_MEM_TLBSYNC   = 0x0000000000001000ULL,
    /* eieio & sync                                     */
    PPC_MEM_SYNC      = 0x0000000000002000ULL,
    /* PowerPC 6xx TLB management instructions          */
    PPC_6xx_TLB       = 0x0000000000004000ULL,
    /* Altivec support                                  */
    PPC_ALTIVEC       = 0x0000000000008000ULL,
    /* Time base mftb instruction                       */
    PPC_MFTB          = 0x0000000000010000ULL,
    /* Embedded PowerPC dedicated instructions          */
    PPC_EMB_COMMON    = 0x0000000000020000ULL,
    /* PowerPC 40x exception model                      */
    PPC_40x_EXCP      = 0x0000000000040000ULL,
    /* PowerPC 40x TLB management instructions          */
    PPC_40x_TLB       = 0x0000000000080000ULL,
    /* PowerPC 405 Mac instructions                     */
    PPC_405_MAC       = 0x0000000000100000ULL,
    /* PowerPC 440 specific instructions                */
    PPC_440_SPEC      = 0x0000000000200000ULL,
    /* Power-to-PowerPC bridge (601)                    */
    PPC_POWER_BR      = 0x0000000000400000ULL,
    /* PowerPC 602 specific */
    PPC_602_SPEC      = 0x0000000000800000ULL,
    /* Deprecated instructions                          */
    /* Original POWER instruction set                   */
    PPC_POWER         = 0x0000000001000000ULL,
    /* POWER2 instruction set extension                 */
    PPC_POWER2        = 0x0000000002000000ULL,
    /* Power RTC support */
    PPC_POWER_RTC     = 0x0000000004000000ULL,
    /* 64 bits PowerPC instructions                     */
    /* 64 bits PowerPC instruction set                  */
    PPC_64B           = 0x0000000008000000ULL,
    /* 64 bits hypervisor extensions                    */
    PPC_64H           = 0x0000000010000000ULL,
    /* 64 bits PowerPC "bridge" features                */
    PPC_64_BRIDGE     = 0x0000000020000000ULL,
    /* BookE (embedded) PowerPC specification           */
    PPC_BOOKE         = 0x0000000040000000ULL,
    /* eieio                                            */
    PPC_MEM_EIEIO     = 0x0000000080000000ULL,
    /* e500 vector instructions                         */
    PPC_E500_VECTOR   = 0x0000000100000000ULL,
    /* PowerPC 4xx dedicated instructions               */
    PPC_4xx_COMMON    = 0x0000000200000000ULL,
    /* PowerPC 2.03 specification extensions            */
    PPC_203           = 0x0000000400000000ULL,
    /* PowerPC 2.03 SPE extension                       */
    PPC_SPE           = 0x0000000800000000ULL,
    /* PowerPC 2.03 SPE floating-point extension        */
    PPC_SPEFPU        = 0x0000001000000000ULL,
    /* SLB management                                   */
    PPC_SLBI          = 0x0000002000000000ULL,
    /* PowerPC 40x ibct instructions                    */
    PPC_40x_ICBT      = 0x0000004000000000ULL,
    /* PowerPC 74xx TLB management instructions         */
    PPC_74xx_TLB      = 0x0000008000000000ULL,
    /* More BookE (embedded) instructions...            */
    PPC_BOOKE_EXT     = 0x0000010000000000ULL,
    /* rfmci is not implemented in all BookE PowerPC    */
    PPC_RFMCI         = 0x0000020000000000ULL,
    /* user-mode DCR access, implemented in PowerPC 460 */
    PPC_DCRUX         = 0x0000040000000000ULL,
    /* New floating-point extensions (PowerPC 2.0x)     */
    PPC_FLOAT_EXT     = 0x0000080000000000ULL,
    /* New wait instruction (PowerPC 2.0x)              */
    PPC_WAIT          = 0x0000100000000000ULL,
    /* New 64 bits extensions (PowerPC 2.0x)            */
    PPC_64BX          = 0x0000200000000000ULL,
};

/*****************************************************************************/
/* PowerPC instructions table                                                */
#if HOST_LONG_BITS == 64
#define OPC_ALIGN 8
#else
#define OPC_ALIGN 4
#endif
#if defined(__APPLE__)
#define OPCODES_SECTION                                                       \
    __attribute__ ((section("__TEXT,__opcodes"), unused, aligned (OPC_ALIGN) ))
#else
#define OPCODES_SECTION                                                       \
    __attribute__ ((section(".opcodes"), unused, aligned (OPC_ALIGN) ))
#endif

#if defined(DO_PPC_STATISTICS)
#define GEN_OPCODE(name, op1, op2, op3, invl, _typ)                           \
OPCODES_SECTION opcode_t opc_##name = {                                       \
    .opc1 = op1,                                                              \
    .opc2 = op2,                                                              \
    .opc3 = op3,                                                              \
    .pad  = { 0, },                                                           \
    .handler = {                                                              \
        .inval   = invl,                                                      \
        .type = _typ,                                                         \
        .handler = &gen_##name,                                               \
        .oname = stringify(name),                                             \
    },                                                                        \
    .oname = stringify(name),                                                 \
}
#else
#define GEN_OPCODE(name, op1, op2, op3, invl, _typ)                           \
OPCODES_SECTION opcode_t opc_##name = {                                       \
    .opc1 = op1,                                                              \
    .opc2 = op2,                                                              \
    .opc3 = op3,                                                              \
    .pad  = { 0, },                                                           \
    .handler = {                                                              \
        .inval   = invl,                                                      \
        .type = _typ,                                                         \
        .handler = &gen_##name,                                               \
    },                                                                        \
    .oname = stringify(name),                                                 \
}
#endif

#define GEN_OPCODE_MARK(name)                                                 \
OPCODES_SECTION opcode_t opc_##name = {                                       \
    .opc1 = 0xFF,                                                             \
    .opc2 = 0xFF,                                                             \
    .opc3 = 0xFF,                                                             \
    .pad  = { 0, },                                                           \
    .handler = {                                                              \
        .inval   = 0x00000000,                                                \
        .type = 0x00,                                                         \
        .handler = NULL,                                                      \
    },                                                                        \
    .oname = stringify(name),                                                 \
}

/* Start opcode list */
GEN_OPCODE_MARK(start);

/* Invalid instruction */
GEN_HANDLER(invalid, 0x00, 0x00, 0x00, 0xFFFFFFFF, PPC_NONE)
{
    GEN_EXCP_INVAL(ctx);
}

static opc_handler_t invalid_handler = {
    .inval   = 0xFFFFFFFF,
    .type    = PPC_NONE,
    .handler = gen_invalid,
};

/***                           Integer arithmetic                          ***/
#define __GEN_INT_ARITH2(name, opc1, opc2, opc3, inval, type)                 \
GEN_HANDLER(name, opc1, opc2, opc3, inval, type)                              \
{                                                                             \
    gen_op_load_gpr_T0(rA(ctx->opcode));                                      \
    gen_op_load_gpr_T1(rB(ctx->opcode));                                      \
    gen_op_##name();                                                          \
    gen_op_store_T0_gpr(rD(ctx->opcode));                                     \
    if (unlikely(Rc(ctx->opcode) != 0))                                       \
        gen_set_Rc0(ctx);                                                     \
}

#define __GEN_INT_ARITH2_O(name, opc1, opc2, opc3, inval, type)               \
GEN_HANDLER(name, opc1, opc2, opc3, inval, type)                              \
{                                                                             \
    gen_op_load_gpr_T0(rA(ctx->opcode));                                      \
    gen_op_load_gpr_T1(rB(ctx->opcode));                                      \
    gen_op_##name();                                                          \
    gen_op_store_T0_gpr(rD(ctx->opcode));                                     \
    if (unlikely(Rc(ctx->opcode) != 0))                                       \
        gen_set_Rc0(ctx);                                                     \
}

#define __GEN_INT_ARITH1(name, opc1, opc2, opc3, type)                        \
GEN_HANDLER(name, opc1, opc2, opc3, 0x0000F800, type)                         \
{                                                                             \
    gen_op_load_gpr_T0(rA(ctx->opcode));                                      \
    gen_op_##name();                                                          \
    gen_op_store_T0_gpr(rD(ctx->opcode));                                     \
    if (unlikely(Rc(ctx->opcode) != 0))                                       \
        gen_set_Rc0(ctx);                                                     \
}
#define __GEN_INT_ARITH1_O(name, opc1, opc2, opc3, type)                      \
GEN_HANDLER(name, opc1, opc2, opc3, 0x0000F800, type)                         \
{                                                                             \
    gen_op_load_gpr_T0(rA(ctx->opcode));                                      \
    gen_op_##name();                                                          \
    gen_op_store_T0_gpr(rD(ctx->opcode));                                     \
    if (unlikely(Rc(ctx->opcode) != 0))                                       \
        gen_set_Rc0(ctx);                                                     \
}

/* Two operands arithmetic functions */
#define GEN_INT_ARITH2(name, opc1, opc2, opc3, type)                          \
__GEN_INT_ARITH2(name, opc1, opc2, opc3, 0x00000000, type)                    \
__GEN_INT_ARITH2_O(name##o, opc1, opc2, opc3 | 0x10, 0x00000000, type)

/* Two operands arithmetic functions with no overflow allowed */
#define GEN_INT_ARITHN(name, opc1, opc2, opc3, type)                          \
__GEN_INT_ARITH2(name, opc1, opc2, opc3, 0x00000400, type)

/* One operand arithmetic functions */
#define GEN_INT_ARITH1(name, opc1, opc2, opc3, type)                          \
__GEN_INT_ARITH1(name, opc1, opc2, opc3, type)                                \
__GEN_INT_ARITH1_O(name##o, opc1, opc2, opc3 | 0x10, type)

#if defined(TARGET_PPC64)
#define __GEN_INT_ARITH2_64(name, opc1, opc2, opc3, inval, type)              \
GEN_HANDLER(name, opc1, opc2, opc3, inval, type)                              \
{                                                                             \
    gen_op_load_gpr_T0(rA(ctx->opcode));                                      \
    gen_op_load_gpr_T1(rB(ctx->opcode));                                      \
    if (ctx->sf_mode)                                                         \
        gen_op_##name##_64();                                                 \
    else                                                                      \
        gen_op_##name();                                                      \
    gen_op_store_T0_gpr(rD(ctx->opcode));                                     \
    if (unlikely(Rc(ctx->opcode) != 0))                                       \
        gen_set_Rc0(ctx);                                                     \
}

#define __GEN_INT_ARITH2_O_64(name, opc1, opc2, opc3, inval, type)            \
GEN_HANDLER(name, opc1, opc2, opc3, inval, type)                              \
{                                                                             \
    gen_op_load_gpr_T0(rA(ctx->opcode));                                      \
    gen_op_load_gpr_T1(rB(ctx->opcode));                                      \
    if (ctx->sf_mode)                                                         \
        gen_op_##name##_64();                                                 \
    else                                                                      \
        gen_op_##name();                                                      \
    gen_op_store_T0_gpr(rD(ctx->opcode));                                     \
    if (unlikely(Rc(ctx->opcode) != 0))                                       \
        gen_set_Rc0(ctx);                                                     \
}

#define __GEN_INT_ARITH1_64(name, opc1, opc2, opc3, type)                     \
GEN_HANDLER(name, opc1, opc2, opc3, 0x0000F800, type)                         \
{                                                                             \
    gen_op_load_gpr_T0(rA(ctx->opcode));                                      \
    if (ctx->sf_mode)                                                         \
        gen_op_##name##_64();                                                 \
    else                                                                      \
        gen_op_##name();                                                      \
    gen_op_store_T0_gpr(rD(ctx->opcode));                                     \
    if (unlikely(Rc(ctx->opcode) != 0))                                       \
        gen_set_Rc0(ctx);                                                     \
}
#define __GEN_INT_ARITH1_O_64(name, opc1, opc2, opc3, type)                   \
GEN_HANDLER(name, opc1, opc2, opc3, 0x0000F800, type)                         \
{                                                                             \
    gen_op_load_gpr_T0(rA(ctx->opcode));                                      \
    if (ctx->sf_mode)                                                         \
        gen_op_##name##_64();                                                 \
    else                                                                      \
        gen_op_##name();                                                      \
    gen_op_store_T0_gpr(rD(ctx->opcode));                                     \
    if (unlikely(Rc(ctx->opcode) != 0))                                       \
        gen_set_Rc0(ctx);                                                     \
}

/* Two operands arithmetic functions */
#define GEN_INT_ARITH2_64(name, opc1, opc2, opc3, type)                       \
__GEN_INT_ARITH2_64(name, opc1, opc2, opc3, 0x00000000, type)                 \
__GEN_INT_ARITH2_O_64(name##o, opc1, opc2, opc3 | 0x10, 0x00000000, type)

/* Two operands arithmetic functions with no overflow allowed */
#define GEN_INT_ARITHN_64(name, opc1, opc2, opc3, type)                       \
__GEN_INT_ARITH2_64(name, opc1, opc2, opc3, 0x00000400, type)

/* One operand arithmetic functions */
#define GEN_INT_ARITH1_64(name, opc1, opc2, opc3, type)                       \
__GEN_INT_ARITH1_64(name, opc1, opc2, opc3, type)                             \
__GEN_INT_ARITH1_O_64(name##o, opc1, opc2, opc3 | 0x10, type)
#else
#define GEN_INT_ARITH2_64 GEN_INT_ARITH2
#define GEN_INT_ARITHN_64 GEN_INT_ARITHN
#define GEN_INT_ARITH1_64 GEN_INT_ARITH1
#endif

/* add    add.    addo    addo.    */
static inline void gen_op_addo (void)
{
    gen_op_move_T2_T0();
    gen_op_add();
    gen_op_check_addo();
}
#if defined(TARGET_PPC64)
#define gen_op_add_64 gen_op_add
static inline void gen_op_addo_64 (void)
{
    gen_op_move_T2_T0();
    gen_op_add();
    gen_op_check_addo_64();
}
#endif
GEN_INT_ARITH2_64 (add,    0x1F, 0x0A, 0x08, PPC_INTEGER);
/* addc   addc.   addco   addco.   */
static inline void gen_op_addc (void)
{
    gen_op_move_T2_T0();
    gen_op_add();
    gen_op_check_addc();
}
static inline void gen_op_addco (void)
{
    gen_op_move_T2_T0();
    gen_op_add();
    gen_op_check_addc();
    gen_op_check_addo();
}
#if defined(TARGET_PPC64)
static inline void gen_op_addc_64 (void)
{
    gen_op_move_T2_T0();
    gen_op_add();
    gen_op_check_addc_64();
}
static inline void gen_op_addco_64 (void)
{
    gen_op_move_T2_T0();
    gen_op_add();
    gen_op_check_addc_64();
    gen_op_check_addo_64();
}
#endif
GEN_INT_ARITH2_64 (addc,   0x1F, 0x0A, 0x00, PPC_INTEGER);
/* adde   adde.   addeo   addeo.   */
static inline void gen_op_addeo (void)
{
    gen_op_move_T2_T0();
    gen_op_adde();
    gen_op_check_addo();
}
#if defined(TARGET_PPC64)
static inline void gen_op_addeo_64 (void)
{
    gen_op_move_T2_T0();
    gen_op_adde_64();
    gen_op_check_addo_64();
}
#endif
GEN_INT_ARITH2_64 (adde,   0x1F, 0x0A, 0x04, PPC_INTEGER);
/* addme  addme.  addmeo  addmeo.  */
static inline void gen_op_addme (void)
{
    gen_op_move_T1_T0();
    gen_op_add_me();
}
#if defined(TARGET_PPC64)
static inline void gen_op_addme_64 (void)
{
    gen_op_move_T1_T0();
    gen_op_add_me_64();
}
#endif
GEN_INT_ARITH1_64 (addme,  0x1F, 0x0A, 0x07, PPC_INTEGER);
/* addze  addze.  addzeo  addzeo.  */
static inline void gen_op_addze (void)
{
    gen_op_move_T2_T0();
    gen_op_add_ze();
    gen_op_check_addc();
}
static inline void gen_op_addzeo (void)
{
    gen_op_move_T2_T0();
    gen_op_add_ze();
    gen_op_check_addc();
    gen_op_check_addo();
}
#if defined(TARGET_PPC64)
static inline void gen_op_addze_64 (void)
{
    gen_op_move_T2_T0();
    gen_op_add_ze();
    gen_op_check_addc_64();
}
static inline void gen_op_addzeo_64 (void)
{
    gen_op_move_T2_T0();
    gen_op_add_ze();
    gen_op_check_addc_64();
    gen_op_check_addo_64();
}
#endif
GEN_INT_ARITH1_64 (addze,  0x1F, 0x0A, 0x06, PPC_INTEGER);
/* divw   divw.   divwo   divwo.   */
GEN_INT_ARITH2 (divw,   0x1F, 0x0B, 0x0F, PPC_INTEGER);
/* divwu  divwu.  divwuo  divwuo.  */
GEN_INT_ARITH2 (divwu,  0x1F, 0x0B, 0x0E, PPC_INTEGER);
/* mulhw  mulhw.                   */
GEN_INT_ARITHN (mulhw,  0x1F, 0x0B, 0x02, PPC_INTEGER);
/* mulhwu mulhwu.                  */
GEN_INT_ARITHN (mulhwu, 0x1F, 0x0B, 0x00, PPC_INTEGER);
/* mullw  mullw.  mullwo  mullwo.  */
GEN_INT_ARITH2 (mullw,  0x1F, 0x0B, 0x07, PPC_INTEGER);
/* neg    neg.    nego    nego.    */
GEN_INT_ARITH1_64 (neg,    0x1F, 0x08, 0x03, PPC_INTEGER);
/* subf   subf.   subfo   subfo.   */
static inline void gen_op_subfo (void)
{
    gen_op_move_T2_T0();
    gen_op_subf();
    gen_op_check_subfo();
}
#if defined(TARGET_PPC64)
#define gen_op_subf_64 gen_op_subf
static inline void gen_op_subfo_64 (void)
{
    gen_op_move_T2_T0();
    gen_op_subf();
    gen_op_check_subfo_64();
}
#endif
GEN_INT_ARITH2_64 (subf,   0x1F, 0x08, 0x01, PPC_INTEGER);
/* subfc  subfc.  subfco  subfco.  */
static inline void gen_op_subfc (void)
{
    gen_op_subf();
    gen_op_check_subfc();
}
static inline void gen_op_subfco (void)
{
    gen_op_move_T2_T0();
    gen_op_subf();
    gen_op_check_subfc();
    gen_op_check_subfo();
}
#if defined(TARGET_PPC64)
static inline void gen_op_subfc_64 (void)
{
    gen_op_subf();
    gen_op_check_subfc_64();
}
static inline void gen_op_subfco_64 (void)
{
    gen_op_move_T2_T0();
    gen_op_subf();
    gen_op_check_subfc_64();
    gen_op_check_subfo_64();
}
#endif
GEN_INT_ARITH2_64 (subfc,  0x1F, 0x08, 0x00, PPC_INTEGER);
/* subfe  subfe.  subfeo  subfeo.  */
static inline void gen_op_subfeo (void)
{
    gen_op_move_T2_T0();
    gen_op_subfe();
    gen_op_check_subfo();
}
#if defined(TARGET_PPC64)
#define gen_op_subfe_64 gen_op_subfe
static inline void gen_op_subfeo_64 (void)
{
    gen_op_move_T2_T0();
    gen_op_subfe_64();
    gen_op_check_subfo_64();
}
#endif
GEN_INT_ARITH2_64 (subfe,  0x1F, 0x08, 0x04, PPC_INTEGER);
/* subfme subfme. subfmeo subfmeo. */
GEN_INT_ARITH1_64 (subfme, 0x1F, 0x08, 0x07, PPC_INTEGER);
/* subfze subfze. subfzeo subfzeo. */
GEN_INT_ARITH1_64 (subfze, 0x1F, 0x08, 0x06, PPC_INTEGER);
/* addi */
GEN_HANDLER(addi, 0x0E, 0xFF, 0xFF, 0x00000000, PPC_INTEGER)
{
    target_long simm = SIMM(ctx->opcode);

    if (rA(ctx->opcode) == 0) {
        /* li case */
        gen_set_T0(simm);
    } else {
        gen_op_load_gpr_T0(rA(ctx->opcode));
        if (likely(simm != 0))
            gen_op_addi(simm);
    }
    gen_op_store_T0_gpr(rD(ctx->opcode));
}
/* addic */
GEN_HANDLER(addic, 0x0C, 0xFF, 0xFF, 0x00000000, PPC_INTEGER)
{
    target_long simm = SIMM(ctx->opcode);

    gen_op_load_gpr_T0(rA(ctx->opcode));
    if (likely(simm != 0)) {
        gen_op_move_T2_T0();
        gen_op_addi(simm);
#if defined(TARGET_PPC64)
        if (ctx->sf_mode)
            gen_op_check_addc_64();
        else
#endif
            gen_op_check_addc();
    } else {
        gen_op_clear_xer_ca();
    }
    gen_op_store_T0_gpr(rD(ctx->opcode));
}
/* addic. */
GEN_HANDLER(addic_, 0x0D, 0xFF, 0xFF, 0x00000000, PPC_INTEGER)
{
    target_long simm = SIMM(ctx->opcode);

    gen_op_load_gpr_T0(rA(ctx->opcode));
    if (likely(simm != 0)) {
        gen_op_move_T2_T0();
        gen_op_addi(simm);
#if defined(TARGET_PPC64)
        if (ctx->sf_mode)
            gen_op_check_addc_64();
        else
#endif
            gen_op_check_addc();
    } else {
        gen_op_clear_xer_ca();
    }
    gen_op_store_T0_gpr(rD(ctx->opcode));
    gen_set_Rc0(ctx);
}
/* addis */
GEN_HANDLER(addis, 0x0F, 0xFF, 0xFF, 0x00000000, PPC_INTEGER)
{
    target_long simm = SIMM(ctx->opcode);

    if (rA(ctx->opcode) == 0) {
        /* lis case */
        gen_set_T0(simm << 16);
    } else {
        gen_op_load_gpr_T0(rA(ctx->opcode));
        if (likely(simm != 0))
            gen_op_addi(simm << 16);
    }
    gen_op_store_T0_gpr(rD(ctx->opcode));
}
/* mulli */
GEN_HANDLER(mulli, 0x07, 0xFF, 0xFF, 0x00000000, PPC_INTEGER)
{
    gen_op_load_gpr_T0(rA(ctx->opcode));
    gen_op_mulli(SIMM(ctx->opcode));
    gen_op_store_T0_gpr(rD(ctx->opcode));
}
/* subfic */
GEN_HANDLER(subfic, 0x08, 0xFF, 0xFF, 0x00000000, PPC_INTEGER)
{
    gen_op_load_gpr_T0(rA(ctx->opcode));
#if defined(TARGET_PPC64)
    if (ctx->sf_mode)
        gen_op_subfic_64(SIMM(ctx->opcode));
    else
#endif
        gen_op_subfic(SIMM(ctx->opcode));
    gen_op_store_T0_gpr(rD(ctx->opcode));
}

#if defined(TARGET_PPC64)
/* mulhd  mulhd.                   */
GEN_INT_ARITHN (mulhd,  0x1F, 0x09, 0x02, PPC_64B);
/* mulhdu mulhdu.                  */
GEN_INT_ARITHN (mulhdu, 0x1F, 0x09, 0x00, PPC_64B);
/* mulld  mulld.  mulldo  mulldo.  */
GEN_INT_ARITH2 (mulld,  0x1F, 0x09, 0x07, PPC_64B);
/* divd   divd.   divdo   divdo.   */
GEN_INT_ARITH2 (divd,   0x1F, 0x09, 0x0F, PPC_64B);
/* divdu  divdu.  divduo  divduo.  */
GEN_INT_ARITH2 (divdu,  0x1F, 0x09, 0x0E, PPC_64B);
#endif

/***                           Integer comparison                          ***/
#if defined(TARGET_PPC64)
#define GEN_CMP(name, opc, type)                                              \
GEN_HANDLER(name, 0x1F, 0x00, opc, 0x00400000, type)                          \
{                                                                             \
    gen_op_load_gpr_T0(rA(ctx->opcode));                                      \
    gen_op_load_gpr_T1(rB(ctx->opcode));                                      \
    if (ctx->sf_mode && (ctx->opcode & 0x00200000))                           \
        gen_op_##name##_64();                                                 \
    else                                                                      \
        gen_op_##name();                                                      \
    gen_op_store_T0_crf(crfD(ctx->opcode));                                   \
}
#else
#define GEN_CMP(name, opc, type)                                              \
GEN_HANDLER(name, 0x1F, 0x00, opc, 0x00400000, type)                          \
{                                                                             \
    gen_op_load_gpr_T0(rA(ctx->opcode));                                      \
    gen_op_load_gpr_T1(rB(ctx->opcode));                                      \
    gen_op_##name();                                                          \
    gen_op_store_T0_crf(crfD(ctx->opcode));                                   \
}
#endif

/* cmp */
GEN_CMP(cmp, 0x00, PPC_INTEGER);
/* cmpi */
GEN_HANDLER(cmpi, 0x0B, 0xFF, 0xFF, 0x00400000, PPC_INTEGER)
{
    gen_op_load_gpr_T0(rA(ctx->opcode));
#if defined(TARGET_PPC64)
    if (ctx->sf_mode && (ctx->opcode & 0x00200000))
        gen_op_cmpi_64(SIMM(ctx->opcode));
    else
#endif
        gen_op_cmpi(SIMM(ctx->opcode));
    gen_op_store_T0_crf(crfD(ctx->opcode));
}
/* cmpl */
GEN_CMP(cmpl, 0x01, PPC_INTEGER);
/* cmpli */
GEN_HANDLER(cmpli, 0x0A, 0xFF, 0xFF, 0x00400000, PPC_INTEGER)
{
    gen_op_load_gpr_T0(rA(ctx->opcode));
#if defined(TARGET_PPC64)
    if (ctx->sf_mode && (ctx->opcode & 0x00200000))
        gen_op_cmpli_64(UIMM(ctx->opcode));
    else
#endif
        gen_op_cmpli(UIMM(ctx->opcode));
    gen_op_store_T0_crf(crfD(ctx->opcode));
}

/* isel (PowerPC 2.03 specification) */
GEN_HANDLER(isel, 0x1F, 0x0F, 0x00, 0x00000001, PPC_203)
{
    uint32_t bi = rC(ctx->opcode);
    uint32_t mask;

    if (rA(ctx->opcode) == 0) {
        gen_set_T0(0);
    } else {
        gen_op_load_gpr_T1(rA(ctx->opcode));
    }
    gen_op_load_gpr_T2(rB(ctx->opcode));
    mask = 1 << (3 - (bi & 0x03));
    gen_op_load_crf_T0(bi >> 2);
    gen_op_test_true(mask);
    gen_op_isel();
    gen_op_store_T0_gpr(rD(ctx->opcode));
}

/***                            Integer logical                            ***/
#define __GEN_LOGICAL2(name, opc2, opc3, type)                                \
GEN_HANDLER(name, 0x1F, opc2, opc3, 0x00000000, type)                         \
{                                                                             \
    gen_op_load_gpr_T0(rS(ctx->opcode));                                      \
    gen_op_load_gpr_T1(rB(ctx->opcode));                                      \
    gen_op_##name();                                                          \
    gen_op_store_T0_gpr(rA(ctx->opcode));                                     \
    if (unlikely(Rc(ctx->opcode) != 0))                                       \
        gen_set_Rc0(ctx);                                                     \
}
#define GEN_LOGICAL2(name, opc, type)                                         \
__GEN_LOGICAL2(name, 0x1C, opc, type)

#define GEN_LOGICAL1(name, opc, type)                                         \
GEN_HANDLER(name, 0x1F, 0x1A, opc, 0x00000000, type)                          \
{                                                                             \
    gen_op_load_gpr_T0(rS(ctx->opcode));                                      \
    gen_op_##name();                                                          \
    gen_op_store_T0_gpr(rA(ctx->opcode));                                     \
    if (unlikely(Rc(ctx->opcode) != 0))                                       \
        gen_set_Rc0(ctx);                                                     \
}

/* and & and. */
GEN_LOGICAL2(and, 0x00, PPC_INTEGER);
/* andc & andc. */
GEN_LOGICAL2(andc, 0x01, PPC_INTEGER);
/* andi. */
GEN_HANDLER(andi_, 0x1C, 0xFF, 0xFF, 0x00000000, PPC_INTEGER)
{
    gen_op_load_gpr_T0(rS(ctx->opcode));
    gen_op_andi_T0(UIMM(ctx->opcode));
    gen_op_store_T0_gpr(rA(ctx->opcode));
    gen_set_Rc0(ctx);
}
/* andis. */
GEN_HANDLER(andis_, 0x1D, 0xFF, 0xFF, 0x00000000, PPC_INTEGER)
{
    gen_op_load_gpr_T0(rS(ctx->opcode));
    gen_op_andi_T0(UIMM(ctx->opcode) << 16);
    gen_op_store_T0_gpr(rA(ctx->opcode));
    gen_set_Rc0(ctx);
}

/* cntlzw */
GEN_LOGICAL1(cntlzw, 0x00, PPC_INTEGER);
/* eqv & eqv. */
GEN_LOGICAL2(eqv, 0x08, PPC_INTEGER);
/* extsb & extsb. */
GEN_LOGICAL1(extsb, 0x1D, PPC_INTEGER);
/* extsh & extsh. */
GEN_LOGICAL1(extsh, 0x1C, PPC_INTEGER);
/* nand & nand. */
GEN_LOGICAL2(nand, 0x0E, PPC_INTEGER);
/* nor & nor. */
GEN_LOGICAL2(nor, 0x03, PPC_INTEGER);

/* or & or. */
GEN_HANDLER(or, 0x1F, 0x1C, 0x0D, 0x00000000, PPC_INTEGER)
{
    int rs, ra, rb;

    rs = rS(ctx->opcode);
    ra = rA(ctx->opcode);
    rb = rB(ctx->opcode);
    /* Optimisation for mr. ri case */
    if (rs != ra || rs != rb) {
        gen_op_load_gpr_T0(rs);
        if (rs != rb) {
            gen_op_load_gpr_T1(rb);
            gen_op_or();
        }
        gen_op_store_T0_gpr(ra);
        if (unlikely(Rc(ctx->opcode) != 0))
            gen_set_Rc0(ctx);
    } else if (unlikely(Rc(ctx->opcode) != 0)) {
        gen_op_load_gpr_T0(rs);
        gen_set_Rc0(ctx);
#if defined(TARGET_PPC64)
    } else {
        switch (rs) {
        case 1:
            /* Set process priority to low */
            gen_op_store_pri(2);
            break;
        case 6:
            /* Set process priority to medium-low */
            gen_op_store_pri(3);
            break;
        case 2:
            /* Set process priority to normal */
            gen_op_store_pri(4);
            break;
#if !defined(CONFIG_USER_ONLY)
        case 31:
            if (ctx->supervisor > 0) {
                /* Set process priority to very low */
                gen_op_store_pri(1);
            }
            break;
        case 5:
            if (ctx->supervisor > 0) {
                /* Set process priority to medium-hight */
                gen_op_store_pri(5);
            }
            break;
        case 3:
            if (ctx->supervisor > 0) {
                /* Set process priority to high */
                gen_op_store_pri(6);
            }
            break;
#if defined(TARGET_PPC64H)
        case 7:
            if (ctx->supervisor > 1) {
                /* Set process priority to very high */
                gen_op_store_pri(7);
            }
            break;
#endif
#endif
        default:
            /* nop */
            break;
        }
#endif
    }
}

/* orc & orc. */
GEN_LOGICAL2(orc, 0x0C, PPC_INTEGER);
/* xor & xor. */
GEN_HANDLER(xor, 0x1F, 0x1C, 0x09, 0x00000000, PPC_INTEGER)
{
    gen_op_load_gpr_T0(rS(ctx->opcode));
    /* Optimisation for "set to zero" case */
    if (rS(ctx->opcode) != rB(ctx->opcode)) {
        gen_op_load_gpr_T1(rB(ctx->opcode));
        gen_op_xor();
    } else {
        gen_op_reset_T0();
    }
    gen_op_store_T0_gpr(rA(ctx->opcode));
    if (unlikely(Rc(ctx->opcode) != 0))
        gen_set_Rc0(ctx);
}
/* ori */
GEN_HANDLER(ori, 0x18, 0xFF, 0xFF, 0x00000000, PPC_INTEGER)
{
    target_ulong uimm = UIMM(ctx->opcode);

    if (rS(ctx->opcode) == rA(ctx->opcode) && uimm == 0) {
        /* NOP */
        /* XXX: should handle special NOPs for POWER series */
        return;
    }
    gen_op_load_gpr_T0(rS(ctx->opcode));
    if (likely(uimm != 0))
        gen_op_ori(uimm);
    gen_op_store_T0_gpr(rA(ctx->opcode));
}
/* oris */
GEN_HANDLER(oris, 0x19, 0xFF, 0xFF, 0x00000000, PPC_INTEGER)
{
    target_ulong uimm = UIMM(ctx->opcode);

    if (rS(ctx->opcode) == rA(ctx->opcode) && uimm == 0) {
        /* NOP */
        return;
    }
    gen_op_load_gpr_T0(rS(ctx->opcode));
    if (likely(uimm != 0))
        gen_op_ori(uimm << 16);
    gen_op_store_T0_gpr(rA(ctx->opcode));
}
/* xori */
GEN_HANDLER(xori, 0x1A, 0xFF, 0xFF, 0x00000000, PPC_INTEGER)
{
    target_ulong uimm = UIMM(ctx->opcode);

    if (rS(ctx->opcode) == rA(ctx->opcode) && uimm == 0) {
        /* NOP */
        return;
    }
    gen_op_load_gpr_T0(rS(ctx->opcode));
    if (likely(uimm != 0))
        gen_op_xori(uimm);
    gen_op_store_T0_gpr(rA(ctx->opcode));
}

/* xoris */
GEN_HANDLER(xoris, 0x1B, 0xFF, 0xFF, 0x00000000, PPC_INTEGER)
{
    target_ulong uimm = UIMM(ctx->opcode);

    if (rS(ctx->opcode) == rA(ctx->opcode) && uimm == 0) {
        /* NOP */
        return;
    }
    gen_op_load_gpr_T0(rS(ctx->opcode));
    if (likely(uimm != 0))
        gen_op_xori(uimm << 16);
    gen_op_store_T0_gpr(rA(ctx->opcode));
}

/* popcntb : PowerPC 2.03 specification */
GEN_HANDLER(popcntb, 0x1F, 0x03, 0x03, 0x0000F801, PPC_203)
{
    gen_op_load_gpr_T0(rS(ctx->opcode));
#if defined(TARGET_PPC64)
    if (ctx->sf_mode)
        gen_op_popcntb_64();
    else
#endif
        gen_op_popcntb();
    gen_op_store_T0_gpr(rA(ctx->opcode));
}

#if defined(TARGET_PPC64)
/* extsw & extsw. */
GEN_LOGICAL1(extsw, 0x1E, PPC_64B);
/* cntlzd */
GEN_LOGICAL1(cntlzd, 0x01, PPC_64B);
#endif

/***                             Integer rotate                            ***/
/* rlwimi & rlwimi. */
GEN_HANDLER(rlwimi, 0x14, 0xFF, 0xFF, 0x00000000, PPC_INTEGER)
{
    target_ulong mask;
    uint32_t mb, me, sh;

    mb = MB(ctx->opcode);
    me = ME(ctx->opcode);
    sh = SH(ctx->opcode);
    if (likely(sh == 0)) {
        if (likely(mb == 0 && me == 31)) {
            gen_op_load_gpr_T0(rS(ctx->opcode));
            goto do_store;
        } else if (likely(mb == 31 && me == 0)) {
            gen_op_load_gpr_T0(rA(ctx->opcode));
            goto do_store;
        }
        gen_op_load_gpr_T0(rS(ctx->opcode));
        gen_op_load_gpr_T1(rA(ctx->opcode));
        goto do_mask;
    }
    gen_op_load_gpr_T0(rS(ctx->opcode));
    gen_op_load_gpr_T1(rA(ctx->opcode));
    gen_op_rotli32_T0(SH(ctx->opcode));
 do_mask:
#if defined(TARGET_PPC64)
    mb += 32;
    me += 32;
#endif
    mask = MASK(mb, me);
    gen_op_andi_T0(mask);
    gen_op_andi_T1(~mask);
    gen_op_or();
 do_store:
    gen_op_store_T0_gpr(rA(ctx->opcode));
    if (unlikely(Rc(ctx->opcode) != 0))
        gen_set_Rc0(ctx);
}
/* rlwinm & rlwinm. */
GEN_HANDLER(rlwinm, 0x15, 0xFF, 0xFF, 0x00000000, PPC_INTEGER)
{
    uint32_t mb, me, sh;

    sh = SH(ctx->opcode);
    mb = MB(ctx->opcode);
    me = ME(ctx->opcode);
    gen_op_load_gpr_T0(rS(ctx->opcode));
    if (likely(sh == 0)) {
        goto do_mask;
    }
    if (likely(mb == 0)) {
        if (likely(me == 31)) {
            gen_op_rotli32_T0(sh);
            goto do_store;
        } else if (likely(me == (31 - sh))) {
            gen_op_sli_T0(sh);
            goto do_store;
        }
    } else if (likely(me == 31)) {
        if (likely(sh == (32 - mb))) {
            gen_op_srli_T0(mb);
            goto do_store;
        }
    }
    gen_op_rotli32_T0(sh);
 do_mask:
#if defined(TARGET_PPC64)
    mb += 32;
    me += 32;
#endif
    gen_op_andi_T0(MASK(mb, me));
 do_store:
    gen_op_store_T0_gpr(rA(ctx->opcode));
    if (unlikely(Rc(ctx->opcode) != 0))
        gen_set_Rc0(ctx);
}
/* rlwnm & rlwnm. */
GEN_HANDLER(rlwnm, 0x17, 0xFF, 0xFF, 0x00000000, PPC_INTEGER)
{
    uint32_t mb, me;

    mb = MB(ctx->opcode);
    me = ME(ctx->opcode);
    gen_op_load_gpr_T0(rS(ctx->opcode));
    gen_op_load_gpr_T1(rB(ctx->opcode));
    gen_op_rotl32_T0_T1();
    if (unlikely(mb != 0 || me != 31)) {
#if defined(TARGET_PPC64)
        mb += 32;
        me += 32;
#endif
        gen_op_andi_T0(MASK(mb, me));
    }
    gen_op_store_T0_gpr(rA(ctx->opcode));
    if (unlikely(Rc(ctx->opcode) != 0))
        gen_set_Rc0(ctx);
}

#if defined(TARGET_PPC64)
#define GEN_PPC64_R2(name, opc1, opc2)                                        \
GEN_HANDLER(name##0, opc1, opc2, 0xFF, 0x00000000, PPC_64B)                   \
{                                                                             \
    gen_##name(ctx, 0);                                                       \
}                                                                             \
GEN_HANDLER(name##1, opc1, opc2 | 0x10, 0xFF, 0x00000000, PPC_64B)            \
{                                                                             \
    gen_##name(ctx, 1);                                                       \
}
#define GEN_PPC64_R4(name, opc1, opc2)                                        \
GEN_HANDLER(name##0, opc1, opc2, 0xFF, 0x00000000, PPC_64B)                   \
{                                                                             \
    gen_##name(ctx, 0, 0);                                                    \
}                                                                             \
GEN_HANDLER(name##1, opc1, opc2 | 0x01, 0xFF, 0x00000000, PPC_64B)            \
{                                                                             \
    gen_##name(ctx, 0, 1);                                                    \
}                                                                             \
GEN_HANDLER(name##2, opc1, opc2 | 0x10, 0xFF, 0x00000000, PPC_64B)            \
{                                                                             \
    gen_##name(ctx, 1, 0);                                                    \
}                                                                             \
GEN_HANDLER(name##3, opc1, opc2 | 0x11, 0xFF, 0x00000000, PPC_64B)            \
{                                                                             \
    gen_##name(ctx, 1, 1);                                                    \
}

static inline void gen_andi_T0_64 (DisasContext *ctx, uint64_t mask)
{
    if (mask >> 32)
        gen_op_andi_T0_64(mask >> 32, mask & 0xFFFFFFFF);
    else
        gen_op_andi_T0(mask);
}

static inline void gen_andi_T1_64 (DisasContext *ctx, uint64_t mask)
{
    if (mask >> 32)
        gen_op_andi_T1_64(mask >> 32, mask & 0xFFFFFFFF);
    else
        gen_op_andi_T1(mask);
}

static inline void gen_rldinm (DisasContext *ctx, uint32_t mb, uint32_t me,
                               uint32_t sh)
{
    gen_op_load_gpr_T0(rS(ctx->opcode));
    if (likely(sh == 0)) {
        goto do_mask;
    }
    if (likely(mb == 0)) {
        if (likely(me == 63)) {
            gen_op_rotli64_T0(sh);
            goto do_store;
        } else if (likely(me == (63 - sh))) {
            gen_op_sli_T0(sh);
            goto do_store;
        }
    } else if (likely(me == 63)) {
        if (likely(sh == (64 - mb))) {
            gen_op_srli_T0_64(mb);
            goto do_store;
        }
    }
    gen_op_rotli64_T0(sh);
 do_mask:
    gen_andi_T0_64(ctx, MASK(mb, me));
 do_store:
    gen_op_store_T0_gpr(rA(ctx->opcode));
    if (unlikely(Rc(ctx->opcode) != 0))
        gen_set_Rc0(ctx);
}
/* rldicl - rldicl. */
static inline void gen_rldicl (DisasContext *ctx, int mbn, int shn)
{
    uint32_t sh, mb;

    sh = SH(ctx->opcode) | (shn << 5);
    mb = MB(ctx->opcode) | (mbn << 5);
    gen_rldinm(ctx, mb, 63, sh);
}
GEN_PPC64_R4(rldicl, 0x1E, 0x00);
/* rldicr - rldicr. */
static inline void gen_rldicr (DisasContext *ctx, int men, int shn)
{
    uint32_t sh, me;

    sh = SH(ctx->opcode) | (shn << 5);
    me = MB(ctx->opcode) | (men << 5);
    gen_rldinm(ctx, 0, me, sh);
}
GEN_PPC64_R4(rldicr, 0x1E, 0x02);
/* rldic - rldic. */
static inline void gen_rldic (DisasContext *ctx, int mbn, int shn)
{
    uint32_t sh, mb;

    sh = SH(ctx->opcode) | (shn << 5);
    mb = MB(ctx->opcode) | (mbn << 5);
    gen_rldinm(ctx, mb, 63 - sh, sh);
}
GEN_PPC64_R4(rldic, 0x1E, 0x04);

static inline void gen_rldnm (DisasContext *ctx, uint32_t mb, uint32_t me)
{
    gen_op_load_gpr_T0(rS(ctx->opcode));
    gen_op_load_gpr_T1(rB(ctx->opcode));
    gen_op_rotl64_T0_T1();
    if (unlikely(mb != 0 || me != 63)) {
        gen_andi_T0_64(ctx, MASK(mb, me));
    }
    gen_op_store_T0_gpr(rA(ctx->opcode));
    if (unlikely(Rc(ctx->opcode) != 0))
        gen_set_Rc0(ctx);
}

/* rldcl - rldcl. */
static inline void gen_rldcl (DisasContext *ctx, int mbn)
{
    uint32_t mb;

    mb = MB(ctx->opcode) | (mbn << 5);
    gen_rldnm(ctx, mb, 63);
}
GEN_PPC64_R2(rldcl, 0x1E, 0x08);
/* rldcr - rldcr. */
static inline void gen_rldcr (DisasContext *ctx, int men)
{
    uint32_t me;

    me = MB(ctx->opcode) | (men << 5);
    gen_rldnm(ctx, 0, me);
}
GEN_PPC64_R2(rldcr, 0x1E, 0x09);
/* rldimi - rldimi. */
static inline void gen_rldimi (DisasContext *ctx, int mbn, int shn)
{
    uint64_t mask;
    uint32_t sh, mb;

    sh = SH(ctx->opcode) | (shn << 5);
    mb = MB(ctx->opcode) | (mbn << 5);
    if (likely(sh == 0)) {
        if (likely(mb == 0)) {
            gen_op_load_gpr_T0(rS(ctx->opcode));
            goto do_store;
        } else if (likely(mb == 63)) {
            gen_op_load_gpr_T0(rA(ctx->opcode));
            goto do_store;
        }
        gen_op_load_gpr_T0(rS(ctx->opcode));
        gen_op_load_gpr_T1(rA(ctx->opcode));
        goto do_mask;
    }
    gen_op_load_gpr_T0(rS(ctx->opcode));
    gen_op_load_gpr_T1(rA(ctx->opcode));
    gen_op_rotli64_T0(sh);
 do_mask:
    mask = MASK(mb, 63 - sh);
    gen_andi_T0_64(ctx, mask);
    gen_andi_T1_64(ctx, ~mask);
    gen_op_or();
 do_store:
    gen_op_store_T0_gpr(rA(ctx->opcode));
    if (unlikely(Rc(ctx->opcode) != 0))
        gen_set_Rc0(ctx);
}
GEN_PPC64_R4(rldimi, 0x1E, 0x06);
#endif

/***                             Integer shift                             ***/
/* slw & slw. */
__GEN_LOGICAL2(slw, 0x18, 0x00, PPC_INTEGER);
/* sraw & sraw. */
__GEN_LOGICAL2(sraw, 0x18, 0x18, PPC_INTEGER);
/* srawi & srawi. */
GEN_HANDLER(srawi, 0x1F, 0x18, 0x19, 0x00000000, PPC_INTEGER)
{
    int mb, me;
    gen_op_load_gpr_T0(rS(ctx->opcode));
    if (SH(ctx->opcode) != 0) {
        gen_op_move_T1_T0();
        mb = 32 - SH(ctx->opcode);
        me = 31;
#if defined(TARGET_PPC64)
        mb += 32;
        me += 32;
#endif
        gen_op_srawi(SH(ctx->opcode), MASK(mb, me));
    }
    gen_op_store_T0_gpr(rA(ctx->opcode));
    if (unlikely(Rc(ctx->opcode) != 0))
        gen_set_Rc0(ctx);
}
/* srw & srw. */
__GEN_LOGICAL2(srw, 0x18, 0x10, PPC_INTEGER);

#if defined(TARGET_PPC64)
/* sld & sld. */
__GEN_LOGICAL2(sld, 0x1B, 0x00, PPC_64B);
/* srad & srad. */
__GEN_LOGICAL2(srad, 0x1A, 0x18, PPC_64B);
/* sradi & sradi. */
static inline void gen_sradi (DisasContext *ctx, int n)
{
    uint64_t mask;
    int sh, mb, me;

    gen_op_load_gpr_T0(rS(ctx->opcode));
    sh = SH(ctx->opcode) + (n << 5);
    if (sh != 0) {
        gen_op_move_T1_T0();
        mb = 64 - SH(ctx->opcode);
        me = 63;
        mask = MASK(mb, me);
        gen_op_sradi(sh, mask >> 32, mask);
    }
    gen_op_store_T0_gpr(rA(ctx->opcode));
    if (unlikely(Rc(ctx->opcode) != 0))
        gen_set_Rc0(ctx);
}
GEN_HANDLER(sradi0, 0x1F, 0x1A, 0x19, 0x00000000, PPC_64B)
{
    gen_sradi(ctx, 0);
}
GEN_HANDLER(sradi1, 0x1F, 0x1B, 0x19, 0x00000000, PPC_64B)
{
    gen_sradi(ctx, 1);
}
/* srd & srd. */
__GEN_LOGICAL2(srd, 0x1B, 0x10, PPC_64B);
#endif

/***                       Floating-Point arithmetic                       ***/
#define _GEN_FLOAT_ACB(name, op, op1, op2, isfloat, type)                     \
GEN_HANDLER(f##name, op1, op2, 0xFF, 0x00000000, type)                        \
{                                                                             \
    if (unlikely(!ctx->fpu_enabled)) {                                        \
        GEN_EXCP_NO_FP(ctx);                                                  \
        return;                                                               \
    }                                                                         \
    gen_op_reset_scrfx();                                                     \
    gen_op_load_fpr_FT0(rA(ctx->opcode));                                     \
    gen_op_load_fpr_FT1(rC(ctx->opcode));                                     \
    gen_op_load_fpr_FT2(rB(ctx->opcode));                                     \
    gen_op_f##op();                                                           \
    if (isfloat) {                                                            \
        gen_op_frsp();                                                        \
    }                                                                         \
    gen_op_store_FT0_fpr(rD(ctx->opcode));                                    \
    if (unlikely(Rc(ctx->opcode) != 0))                                       \
        gen_op_set_Rc1();                                                     \
}

#define GEN_FLOAT_ACB(name, op2, type)                                        \
_GEN_FLOAT_ACB(name, name, 0x3F, op2, 0, type);                               \
_GEN_FLOAT_ACB(name##s, name, 0x3B, op2, 1, type);

#define _GEN_FLOAT_AB(name, op, op1, op2, inval, isfloat)                     \
GEN_HANDLER(f##name, op1, op2, 0xFF, inval, PPC_FLOAT)                        \
{                                                                             \
    if (unlikely(!ctx->fpu_enabled)) {                                        \
        GEN_EXCP_NO_FP(ctx);                                                  \
        return;                                                               \
    }                                                                         \
    gen_op_reset_scrfx();                                                     \
    gen_op_load_fpr_FT0(rA(ctx->opcode));                                     \
    gen_op_load_fpr_FT1(rB(ctx->opcode));                                     \
    gen_op_f##op();                                                           \
    if (isfloat) {                                                            \
        gen_op_frsp();                                                        \
    }                                                                         \
    gen_op_store_FT0_fpr(rD(ctx->opcode));                                    \
    if (unlikely(Rc(ctx->opcode) != 0))                                       \
        gen_op_set_Rc1();                                                     \
}
#define GEN_FLOAT_AB(name, op2, inval)                                        \
_GEN_FLOAT_AB(name, name, 0x3F, op2, inval, 0);                               \
_GEN_FLOAT_AB(name##s, name, 0x3B, op2, inval, 1);

#define _GEN_FLOAT_AC(name, op, op1, op2, inval, isfloat)                     \
GEN_HANDLER(f##name, op1, op2, 0xFF, inval, PPC_FLOAT)                        \
{                                                                             \
    if (unlikely(!ctx->fpu_enabled)) {                                        \
        GEN_EXCP_NO_FP(ctx);                                                  \
        return;                                                               \
    }                                                                         \
    gen_op_reset_scrfx();                                                     \
    gen_op_load_fpr_FT0(rA(ctx->opcode));                                     \
    gen_op_load_fpr_FT1(rC(ctx->opcode));                                     \
    gen_op_f##op();                                                           \
    if (isfloat) {                                                            \
        gen_op_frsp();                                                        \
    }                                                                         \
    gen_op_store_FT0_fpr(rD(ctx->opcode));                                    \
    if (unlikely(Rc(ctx->opcode) != 0))                                       \
        gen_op_set_Rc1();                                                     \
}
#define GEN_FLOAT_AC(name, op2, inval)                                        \
_GEN_FLOAT_AC(name, name, 0x3F, op2, inval, 0);                               \
_GEN_FLOAT_AC(name##s, name, 0x3B, op2, inval, 1);

#define GEN_FLOAT_B(name, op2, op3, type)                                     \
GEN_HANDLER(f##name, 0x3F, op2, op3, 0x001F0000, type)                        \
{                                                                             \
    if (unlikely(!ctx->fpu_enabled)) {                                        \
        GEN_EXCP_NO_FP(ctx);                                                  \
        return;                                                               \
    }                                                                         \
    gen_op_reset_scrfx();                                                     \
    gen_op_load_fpr_FT0(rB(ctx->opcode));                                     \
    gen_op_f##name();                                                         \
    gen_op_store_FT0_fpr(rD(ctx->opcode));                                    \
    if (unlikely(Rc(ctx->opcode) != 0))                                       \
        gen_op_set_Rc1();                                                     \
}

#define GEN_FLOAT_BS(name, op1, op2, type)                                    \
GEN_HANDLER(f##name, op1, op2, 0xFF, 0x001F07C0, type)                        \
{                                                                             \
    if (unlikely(!ctx->fpu_enabled)) {                                        \
        GEN_EXCP_NO_FP(ctx);                                                  \
        return;                                                               \
    }                                                                         \
    gen_op_reset_scrfx();                                                     \
    gen_op_load_fpr_FT0(rB(ctx->opcode));                                     \
    gen_op_f##name();                                                         \
    gen_op_store_FT0_fpr(rD(ctx->opcode));                                    \
    if (unlikely(Rc(ctx->opcode) != 0))                                       \
        gen_op_set_Rc1();                                                     \
}

/* fadd - fadds */
GEN_FLOAT_AB(add, 0x15, 0x000007C0);
/* fdiv - fdivs */
GEN_FLOAT_AB(div, 0x12, 0x000007C0);
/* fmul - fmuls */
GEN_FLOAT_AC(mul, 0x19, 0x0000F800);

/* fre */
GEN_FLOAT_BS(re, 0x3F, 0x18, PPC_FLOAT_EXT);

/* fres */
GEN_FLOAT_BS(res, 0x3B, 0x18, PPC_FLOAT_FRES);

/* frsqrte */
GEN_FLOAT_BS(rsqrte, 0x3F, 0x1A, PPC_FLOAT_FRSQRTE);

/* fsel */
_GEN_FLOAT_ACB(sel, sel, 0x3F, 0x17, 0, PPC_FLOAT_FSEL);
/* fsub - fsubs */
GEN_FLOAT_AB(sub, 0x14, 0x000007C0);
/* Optional: */
/* fsqrt */
GEN_HANDLER(fsqrt, 0x3F, 0x16, 0xFF, 0x001F07C0, PPC_FLOAT_FSQRT)
{
    if (unlikely(!ctx->fpu_enabled)) {
        GEN_EXCP_NO_FP(ctx);
        return;
    }
    gen_op_reset_scrfx();
    gen_op_load_fpr_FT0(rB(ctx->opcode));
    gen_op_fsqrt();
    gen_op_store_FT0_fpr(rD(ctx->opcode));
    if (unlikely(Rc(ctx->opcode) != 0))
        gen_op_set_Rc1();
}

GEN_HANDLER(fsqrts, 0x3B, 0x16, 0xFF, 0x001F07C0, PPC_FLOAT_FSQRT)
{
    if (unlikely(!ctx->fpu_enabled)) {
        GEN_EXCP_NO_FP(ctx);
        return;
    }
    gen_op_reset_scrfx();
    gen_op_load_fpr_FT0(rB(ctx->opcode));
    gen_op_fsqrt();
    gen_op_frsp();
    gen_op_store_FT0_fpr(rD(ctx->opcode));
    if (unlikely(Rc(ctx->opcode) != 0))
        gen_op_set_Rc1();
}

/***                     Floating-Point multiply-and-add                   ***/
/* fmadd - fmadds */
GEN_FLOAT_ACB(madd, 0x1D, PPC_FLOAT);
/* fmsub - fmsubs */
GEN_FLOAT_ACB(msub, 0x1C, PPC_FLOAT);
/* fnmadd - fnmadds */
GEN_FLOAT_ACB(nmadd, 0x1F, PPC_FLOAT);
/* fnmsub - fnmsubs */
GEN_FLOAT_ACB(nmsub, 0x1E, PPC_FLOAT);

/***                     Floating-Point round & convert                    ***/
/* fctiw */
GEN_FLOAT_B(ctiw, 0x0E, 0x00, PPC_FLOAT);
/* fctiwz */
GEN_FLOAT_B(ctiwz, 0x0F, 0x00, PPC_FLOAT);
/* frsp */
GEN_FLOAT_B(rsp, 0x0C, 0x00, PPC_FLOAT);
#if defined(TARGET_PPC64)
/* fcfid */
GEN_FLOAT_B(cfid, 0x0E, 0x1A, PPC_64B);
/* fctid */
GEN_FLOAT_B(ctid, 0x0E, 0x19, PPC_64B);
/* fctidz */
GEN_FLOAT_B(ctidz, 0x0F, 0x19, PPC_64B);
#endif

/* frin */
GEN_FLOAT_B(rin, 0x08, 0x0C, PPC_FLOAT_EXT);
/* friz */
GEN_FLOAT_B(riz, 0x08, 0x0D, PPC_FLOAT_EXT);
/* frip */
GEN_FLOAT_B(rip, 0x08, 0x0E, PPC_FLOAT_EXT);
/* frim */
GEN_FLOAT_B(rim, 0x08, 0x0F, PPC_FLOAT_EXT);

/***                         Floating-Point compare                        ***/
/* fcmpo */
GEN_HANDLER(fcmpo, 0x3F, 0x00, 0x01, 0x00600001, PPC_FLOAT)
{
    if (unlikely(!ctx->fpu_enabled)) {
        GEN_EXCP_NO_FP(ctx);
        return;
    }
    gen_op_reset_scrfx();
    gen_op_load_fpr_FT0(rA(ctx->opcode));
    gen_op_load_fpr_FT1(rB(ctx->opcode));
    gen_op_fcmpo();
    gen_op_store_T0_crf(crfD(ctx->opcode));
}

/* fcmpu */
GEN_HANDLER(fcmpu, 0x3F, 0x00, 0x00, 0x00600001, PPC_FLOAT)
{
    if (unlikely(!ctx->fpu_enabled)) {
        GEN_EXCP_NO_FP(ctx);
        return;
    }
    gen_op_reset_scrfx();
    gen_op_load_fpr_FT0(rA(ctx->opcode));
    gen_op_load_fpr_FT1(rB(ctx->opcode));
    gen_op_fcmpu();
    gen_op_store_T0_crf(crfD(ctx->opcode));
}

/***                         Floating-point move                           ***/
/* fabs */
GEN_FLOAT_B(abs, 0x08, 0x08, PPC_FLOAT);

/* fmr  - fmr. */
GEN_HANDLER(fmr, 0x3F, 0x08, 0x02, 0x001F0000, PPC_FLOAT)
{
    if (unlikely(!ctx->fpu_enabled)) {
        GEN_EXCP_NO_FP(ctx);
        return;
    }
    gen_op_reset_scrfx();
    gen_op_load_fpr_FT0(rB(ctx->opcode));
    gen_op_store_FT0_fpr(rD(ctx->opcode));
    if (unlikely(Rc(ctx->opcode) != 0))
        gen_op_set_Rc1();
}

/* fnabs */
GEN_FLOAT_B(nabs, 0x08, 0x04, PPC_FLOAT);
/* fneg */
GEN_FLOAT_B(neg, 0x08, 0x01, PPC_FLOAT);

/***                  Floating-Point status & ctrl register                ***/
/* mcrfs */
GEN_HANDLER(mcrfs, 0x3F, 0x00, 0x02, 0x0063F801, PPC_FLOAT)
{
    if (unlikely(!ctx->fpu_enabled)) {
        GEN_EXCP_NO_FP(ctx);
        return;
    }
    gen_op_load_fpscr_T0(crfS(ctx->opcode));
    gen_op_store_T0_crf(crfD(ctx->opcode));
    gen_op_clear_fpscr(crfS(ctx->opcode));
}

/* mffs */
GEN_HANDLER(mffs, 0x3F, 0x07, 0x12, 0x001FF800, PPC_FLOAT)
{
    if (unlikely(!ctx->fpu_enabled)) {
        GEN_EXCP_NO_FP(ctx);
        return;
    }
    gen_op_load_fpscr();
    gen_op_store_FT0_fpr(rD(ctx->opcode));
    if (unlikely(Rc(ctx->opcode) != 0))
        gen_op_set_Rc1();
}

/* mtfsb0 */
GEN_HANDLER(mtfsb0, 0x3F, 0x06, 0x02, 0x001FF800, PPC_FLOAT)
{
    uint8_t crb;

    if (unlikely(!ctx->fpu_enabled)) {
        GEN_EXCP_NO_FP(ctx);
        return;
    }
    crb = crbD(ctx->opcode) >> 2;
    gen_op_load_fpscr_T0(crb);
    gen_op_andi_T0(~(1 << (crbD(ctx->opcode) & 0x03)));
    gen_op_store_T0_fpscr(crb);
    if (unlikely(Rc(ctx->opcode) != 0))
        gen_op_set_Rc1();
}

/* mtfsb1 */
GEN_HANDLER(mtfsb1, 0x3F, 0x06, 0x01, 0x001FF800, PPC_FLOAT)
{
    uint8_t crb;

    if (unlikely(!ctx->fpu_enabled)) {
        GEN_EXCP_NO_FP(ctx);
        return;
    }
    crb = crbD(ctx->opcode) >> 2;
    gen_op_load_fpscr_T0(crb);
    gen_op_ori(1 << (crbD(ctx->opcode) & 0x03));
    gen_op_store_T0_fpscr(crb);
    if (unlikely(Rc(ctx->opcode) != 0))
        gen_op_set_Rc1();
}

/* mtfsf */
GEN_HANDLER(mtfsf, 0x3F, 0x07, 0x16, 0x02010000, PPC_FLOAT)
{
    if (unlikely(!ctx->fpu_enabled)) {
        GEN_EXCP_NO_FP(ctx);
        return;
    }
    gen_op_load_fpr_FT0(rB(ctx->opcode));
    gen_op_store_fpscr(FM(ctx->opcode));
    if (unlikely(Rc(ctx->opcode) != 0))
        gen_op_set_Rc1();
}

/* mtfsfi */
GEN_HANDLER(mtfsfi, 0x3F, 0x06, 0x04, 0x006f0800, PPC_FLOAT)
{
    if (unlikely(!ctx->fpu_enabled)) {
        GEN_EXCP_NO_FP(ctx);
        return;
    }
    gen_op_store_T0_fpscri(crbD(ctx->opcode) >> 2, FPIMM(ctx->opcode));
    if (unlikely(Rc(ctx->opcode) != 0))
        gen_op_set_Rc1();
}

/***                           Addressing modes                            ***/
/* Register indirect with immediate index : EA = (rA|0) + SIMM */
static inline void gen_addr_imm_index (DisasContext *ctx, target_long maskl)
{
    target_long simm = SIMM(ctx->opcode);

    simm &= ~maskl;
    if (rA(ctx->opcode) == 0) {
        gen_set_T0(simm);
    } else {
        gen_op_load_gpr_T0(rA(ctx->opcode));
        if (likely(simm != 0))
            gen_op_addi(simm);
    }
#ifdef DEBUG_MEMORY_ACCESSES
    gen_op_print_mem_EA();
#endif
}

static inline void gen_addr_reg_index (DisasContext *ctx)
{
    if (rA(ctx->opcode) == 0) {
        gen_op_load_gpr_T0(rB(ctx->opcode));
    } else {
        gen_op_load_gpr_T0(rA(ctx->opcode));
        gen_op_load_gpr_T1(rB(ctx->opcode));
        gen_op_add();
    }
#ifdef DEBUG_MEMORY_ACCESSES
    gen_op_print_mem_EA();
#endif
}

static inline void gen_addr_register (DisasContext *ctx)
{
    if (rA(ctx->opcode) == 0) {
        gen_op_reset_T0();
    } else {
        gen_op_load_gpr_T0(rA(ctx->opcode));
    }
#ifdef DEBUG_MEMORY_ACCESSES
    gen_op_print_mem_EA();
#endif
}

/***                             Integer load                              ***/
#define op_ldst(name)        (*gen_op_##name[ctx->mem_idx])()
#if defined(CONFIG_USER_ONLY)
#if defined(TARGET_PPC64)
#define OP_LD_TABLE(width)                                                    \
static GenOpFunc *gen_op_l##width[] = {                                       \
    &gen_op_l##width##_raw,                                                   \
    &gen_op_l##width##_le_raw,                                                \
    &gen_op_l##width##_64_raw,                                                \
    &gen_op_l##width##_le_64_raw,                                             \
};
#define OP_ST_TABLE(width)                                                    \
static GenOpFunc *gen_op_st##width[] = {                                      \
    &gen_op_st##width##_raw,                                                  \
    &gen_op_st##width##_le_raw,                                               \
    &gen_op_st##width##_64_raw,                                               \
    &gen_op_st##width##_le_64_raw,                                            \
};
/* Byte access routine are endian safe */
#define gen_op_stb_le_64_raw gen_op_stb_64_raw
#define gen_op_lbz_le_64_raw gen_op_lbz_64_raw
#else
#define OP_LD_TABLE(width)                                                    \
static GenOpFunc *gen_op_l##width[] = {                                       \
    &gen_op_l##width##_raw,                                                   \
    &gen_op_l##width##_le_raw,                                                \
};
#define OP_ST_TABLE(width)                                                    \
static GenOpFunc *gen_op_st##width[] = {                                      \
    &gen_op_st##width##_raw,                                                  \
    &gen_op_st##width##_le_raw,                                               \
};
#endif
/* Byte access routine are endian safe */
#define gen_op_stb_le_raw gen_op_stb_raw
#define gen_op_lbz_le_raw gen_op_lbz_raw
#else
#if defined(TARGET_PPC64)
#define OP_LD_TABLE(width)                                                    \
static GenOpFunc *gen_op_l##width[] = {                                       \
    &gen_op_l##width##_user,                                                  \
    &gen_op_l##width##_le_user,                                               \
    &gen_op_l##width##_kernel,                                                \
    &gen_op_l##width##_le_kernel,                                             \
    &gen_op_l##width##_64_user,                                               \
    &gen_op_l##width##_le_64_user,                                            \
    &gen_op_l##width##_64_kernel,                                             \
    &gen_op_l##width##_le_64_kernel,                                          \
};
#define OP_ST_TABLE(width)                                                    \
static GenOpFunc *gen_op_st##width[] = {                                      \
    &gen_op_st##width##_user,                                                 \
    &gen_op_st##width##_le_user,                                              \
    &gen_op_st##width##_kernel,                                               \
    &gen_op_st##width##_le_kernel,                                            \
    &gen_op_st##width##_64_user,                                              \
    &gen_op_st##width##_le_64_user,                                           \
    &gen_op_st##width##_64_kernel,                                            \
    &gen_op_st##width##_le_64_kernel,                                         \
};
/* Byte access routine are endian safe */
#define gen_op_stb_le_64_user gen_op_stb_64_user
#define gen_op_lbz_le_64_user gen_op_lbz_64_user
#define gen_op_stb_le_64_kernel gen_op_stb_64_kernel
#define gen_op_lbz_le_64_kernel gen_op_lbz_64_kernel
#else
#define OP_LD_TABLE(width)                                                    \
static GenOpFunc *gen_op_l##width[] = {                                       \
    &gen_op_l##width##_user,                                                  \
    &gen_op_l##width##_le_user,                                               \
    &gen_op_l##width##_kernel,                                                \
    &gen_op_l##width##_le_kernel,                                             \
};
#define OP_ST_TABLE(width)                                                    \
static GenOpFunc *gen_op_st##width[] = {                                      \
    &gen_op_st##width##_user,                                                 \
    &gen_op_st##width##_le_user,                                              \
    &gen_op_st##width##_kernel,                                               \
    &gen_op_st##width##_le_kernel,                                            \
};
#endif
/* Byte access routine are endian safe */
#define gen_op_stb_le_user gen_op_stb_user
#define gen_op_lbz_le_user gen_op_lbz_user
#define gen_op_stb_le_kernel gen_op_stb_kernel
#define gen_op_lbz_le_kernel gen_op_lbz_kernel
#endif

#define GEN_LD(width, opc, type)                                              \
GEN_HANDLER(l##width, opc, 0xFF, 0xFF, 0x00000000, type)                      \
{                                                                             \
    gen_addr_imm_index(ctx, 0);                                               \
    op_ldst(l##width);                                                        \
    gen_op_store_T1_gpr(rD(ctx->opcode));                                     \
}

#define GEN_LDU(width, opc, type)                                             \
GEN_HANDLER(l##width##u, opc, 0xFF, 0xFF, 0x00000000, type)                   \
{                                                                             \
    if (unlikely(rA(ctx->opcode) == 0 ||                                      \
                 rA(ctx->opcode) == rD(ctx->opcode))) {                       \
        GEN_EXCP_INVAL(ctx);                                                  \
        return;                                                               \
    }                                                                         \
    if (type == PPC_64B)                                                      \
        gen_addr_imm_index(ctx, 0x03);                                        \
    else                                                                      \
        gen_addr_imm_index(ctx, 0);                                           \
    op_ldst(l##width);                                                        \
    gen_op_store_T1_gpr(rD(ctx->opcode));                                     \
    gen_op_store_T0_gpr(rA(ctx->opcode));                                     \
}

#define GEN_LDUX(width, opc2, opc3, type)                                     \
GEN_HANDLER(l##width##ux, 0x1F, opc2, opc3, 0x00000001, type)                 \
{                                                                             \
    if (unlikely(rA(ctx->opcode) == 0 ||                                      \
                 rA(ctx->opcode) == rD(ctx->opcode))) {                       \
        GEN_EXCP_INVAL(ctx);                                                  \
        return;                                                               \
    }                                                                         \
    gen_addr_reg_index(ctx);                                                  \
    op_ldst(l##width);                                                        \
    gen_op_store_T1_gpr(rD(ctx->opcode));                                     \
    gen_op_store_T0_gpr(rA(ctx->opcode));                                     \
}

#define GEN_LDX(width, opc2, opc3, type)                                      \
GEN_HANDLER(l##width##x, 0x1F, opc2, opc3, 0x00000001, type)                  \
{                                                                             \
    gen_addr_reg_index(ctx);                                                  \
    op_ldst(l##width);                                                        \
    gen_op_store_T1_gpr(rD(ctx->opcode));                                     \
}

#define GEN_LDS(width, op, type)                                              \
OP_LD_TABLE(width);                                                           \
GEN_LD(width, op | 0x20, type);                                               \
GEN_LDU(width, op | 0x21, type);                                              \
GEN_LDUX(width, 0x17, op | 0x01, type);                                       \
GEN_LDX(width, 0x17, op | 0x00, type)

/* lbz lbzu lbzux lbzx */
GEN_LDS(bz, 0x02, PPC_INTEGER);
/* lha lhau lhaux lhax */
GEN_LDS(ha, 0x0A, PPC_INTEGER);
/* lhz lhzu lhzux lhzx */
GEN_LDS(hz, 0x08, PPC_INTEGER);
/* lwz lwzu lwzux lwzx */
GEN_LDS(wz, 0x00, PPC_INTEGER);
#if defined(TARGET_PPC64)
OP_LD_TABLE(wa);
OP_LD_TABLE(d);
/* lwaux */
GEN_LDUX(wa, 0x15, 0x0B, PPC_64B);
/* lwax */
GEN_LDX(wa, 0x15, 0x0A, PPC_64B);
/* ldux */
GEN_LDUX(d, 0x15, 0x01, PPC_64B);
/* ldx */
GEN_LDX(d, 0x15, 0x00, PPC_64B);
GEN_HANDLER(ld, 0x3A, 0xFF, 0xFF, 0x00000000, PPC_64B)
{
    if (Rc(ctx->opcode)) {
        if (unlikely(rA(ctx->opcode) == 0 ||
                     rA(ctx->opcode) == rD(ctx->opcode))) {
            GEN_EXCP_INVAL(ctx);
            return;
        }
    }
    gen_addr_imm_index(ctx, 0x03);
    if (ctx->opcode & 0x02) {
        /* lwa (lwau is undefined) */
        op_ldst(lwa);
    } else {
        /* ld - ldu */
        op_ldst(ld);
    }
    gen_op_store_T1_gpr(rD(ctx->opcode));
    if (Rc(ctx->opcode))
        gen_op_store_T0_gpr(rA(ctx->opcode));
}
/* lq */
GEN_HANDLER(lq, 0x38, 0xFF, 0xFF, 0x00000000, PPC_64BX)
{
#if defined(CONFIG_USER_ONLY)
    GEN_EXCP_PRIVOPC(ctx);
#else
    int ra, rd;

    /* Restore CPU state */
    if (unlikely(ctx->supervisor == 0)) {
        GEN_EXCP_PRIVOPC(ctx);
        return;
    }
    ra = rA(ctx->opcode);
    rd = rD(ctx->opcode);
    if (unlikely((rd & 1) || rd == ra)) {
        GEN_EXCP_INVAL(ctx);
        return;
    }
    if (unlikely(ctx->mem_idx & 1)) {
        /* Little-endian mode is not handled */
        GEN_EXCP(ctx, POWERPC_EXCP_ALIGN, POWERPC_EXCP_ALIGN_LE);
        return;
    }
    gen_addr_imm_index(ctx, 0x0F);
    op_ldst(ld);
    gen_op_store_T1_gpr(rd);
    gen_op_addi(8);
    op_ldst(ld);
    gen_op_store_T1_gpr(rd + 1);
#endif
}
#endif

/***                              Integer store                            ***/
#define GEN_ST(width, opc, type)                                              \
GEN_HANDLER(st##width, opc, 0xFF, 0xFF, 0x00000000, type)                     \
{                                                                             \
    gen_addr_imm_index(ctx, 0);                                               \
    gen_op_load_gpr_T1(rS(ctx->opcode));                                      \
    op_ldst(st##width);                                                       \
}

#define GEN_STU(width, opc, type)                                             \
GEN_HANDLER(st##width##u, opc, 0xFF, 0xFF, 0x00000000, type)                  \
{                                                                             \
    if (unlikely(rA(ctx->opcode) == 0)) {                                     \
        GEN_EXCP_INVAL(ctx);                                                  \
        return;                                                               \
    }                                                                         \
    if (type == PPC_64B)                                                      \
        gen_addr_imm_index(ctx, 0x03);                                        \
    else                                                                      \
        gen_addr_imm_index(ctx, 0);                                           \
    gen_op_load_gpr_T1(rS(ctx->opcode));                                      \
    op_ldst(st##width);                                                       \
    gen_op_store_T0_gpr(rA(ctx->opcode));                                     \
}

#define GEN_STUX(width, opc2, opc3, type)                                     \
GEN_HANDLER(st##width##ux, 0x1F, opc2, opc3, 0x00000001, type)                \
{                                                                             \
    if (unlikely(rA(ctx->opcode) == 0)) {                                     \
        GEN_EXCP_INVAL(ctx);                                                  \
        return;                                                               \
    }                                                                         \
    gen_addr_reg_index(ctx);                                                  \
    gen_op_load_gpr_T1(rS(ctx->opcode));                                      \
    op_ldst(st##width);                                                       \
    gen_op_store_T0_gpr(rA(ctx->opcode));                                     \
}

#define GEN_STX(width, opc2, opc3, type)                                      \
GEN_HANDLER(st##width##x, 0x1F, opc2, opc3, 0x00000001, type)                 \
{                                                                             \
    gen_addr_reg_index(ctx);                                                  \
    gen_op_load_gpr_T1(rS(ctx->opcode));                                      \
    op_ldst(st##width);                                                       \
}

#define GEN_STS(width, op, type)                                              \
OP_ST_TABLE(width);                                                           \
GEN_ST(width, op | 0x20, type);                                               \
GEN_STU(width, op | 0x21, type);                                              \
GEN_STUX(width, 0x17, op | 0x01, type);                                       \
GEN_STX(width, 0x17, op | 0x00, type)

/* stb stbu stbux stbx */
GEN_STS(b, 0x06, PPC_INTEGER);
/* sth sthu sthux sthx */
GEN_STS(h, 0x0C, PPC_INTEGER);
/* stw stwu stwux stwx */
GEN_STS(w, 0x04, PPC_INTEGER);
#if defined(TARGET_PPC64)
OP_ST_TABLE(d);
GEN_STUX(d, 0x15, 0x05, PPC_64B);
GEN_STX(d, 0x15, 0x04, PPC_64B);
GEN_HANDLER(std, 0x3E, 0xFF, 0xFF, 0x00000000, PPC_64B)
{
    int rs;

    rs = rS(ctx->opcode);
    if ((ctx->opcode & 0x3) == 0x2) {
#if defined(CONFIG_USER_ONLY)
        GEN_EXCP_PRIVOPC(ctx);
#else
        /* stq */
        if (unlikely(ctx->supervisor == 0)) {
            GEN_EXCP_PRIVOPC(ctx);
            return;
        }
        if (unlikely(rs & 1)) {
            GEN_EXCP_INVAL(ctx);
            return;
        }
        if (unlikely(ctx->mem_idx & 1)) {
            /* Little-endian mode is not handled */
            GEN_EXCP(ctx, POWERPC_EXCP_ALIGN, POWERPC_EXCP_ALIGN_LE);
            return;
        }
        gen_addr_imm_index(ctx, 0x03);
        gen_op_load_gpr_T1(rs);
        op_ldst(std);
        gen_op_addi(8);
        gen_op_load_gpr_T1(rs + 1);
        op_ldst(std);
#endif
    } else {
        /* std / stdu */
        if (Rc(ctx->opcode)) {
            if (unlikely(rA(ctx->opcode) == 0)) {
                GEN_EXCP_INVAL(ctx);
                return;
            }
        }
        gen_addr_imm_index(ctx, 0x03);
        gen_op_load_gpr_T1(rs);
        op_ldst(std);
        if (Rc(ctx->opcode))
            gen_op_store_T0_gpr(rA(ctx->opcode));
    }
}
#endif
/***                Integer load and store with byte reverse               ***/
/* lhbrx */
OP_LD_TABLE(hbr);
GEN_LDX(hbr, 0x16, 0x18, PPC_INTEGER);
/* lwbrx */
OP_LD_TABLE(wbr);
GEN_LDX(wbr, 0x16, 0x10, PPC_INTEGER);
/* sthbrx */
OP_ST_TABLE(hbr);
GEN_STX(hbr, 0x16, 0x1C, PPC_INTEGER);
/* stwbrx */
OP_ST_TABLE(wbr);
GEN_STX(wbr, 0x16, 0x14, PPC_INTEGER);

/***                    Integer load and store multiple                    ***/
#define op_ldstm(name, reg) (*gen_op_##name[ctx->mem_idx])(reg)
#if defined(TARGET_PPC64)
#if defined(CONFIG_USER_ONLY)
static GenOpFunc1 *gen_op_lmw[] = {
    &gen_op_lmw_raw,
    &gen_op_lmw_le_raw,
    &gen_op_lmw_64_raw,
    &gen_op_lmw_le_64_raw,
};
static GenOpFunc1 *gen_op_stmw[] = {
    &gen_op_stmw_64_raw,
    &gen_op_stmw_le_64_raw,
};
#else
static GenOpFunc1 *gen_op_lmw[] = {
    &gen_op_lmw_user,
    &gen_op_lmw_le_user,
    &gen_op_lmw_kernel,
    &gen_op_lmw_le_kernel,
    &gen_op_lmw_64_user,
    &gen_op_lmw_le_64_user,
    &gen_op_lmw_64_kernel,
    &gen_op_lmw_le_64_kernel,
};
static GenOpFunc1 *gen_op_stmw[] = {
    &gen_op_stmw_user,
    &gen_op_stmw_le_user,
    &gen_op_stmw_kernel,
    &gen_op_stmw_le_kernel,
    &gen_op_stmw_64_user,
    &gen_op_stmw_le_64_user,
    &gen_op_stmw_64_kernel,
    &gen_op_stmw_le_64_kernel,
};
#endif
#else
#if defined(CONFIG_USER_ONLY)
static GenOpFunc1 *gen_op_lmw[] = {
    &gen_op_lmw_raw,
    &gen_op_lmw_le_raw,
};
static GenOpFunc1 *gen_op_stmw[] = {
    &gen_op_stmw_raw,
    &gen_op_stmw_le_raw,
};
#else
static GenOpFunc1 *gen_op_lmw[] = {
    &gen_op_lmw_user,
    &gen_op_lmw_le_user,
    &gen_op_lmw_kernel,
    &gen_op_lmw_le_kernel,
};
static GenOpFunc1 *gen_op_stmw[] = {
    &gen_op_stmw_user,
    &gen_op_stmw_le_user,
    &gen_op_stmw_kernel,
    &gen_op_stmw_le_kernel,
};
#endif
#endif

/* lmw */
GEN_HANDLER(lmw, 0x2E, 0xFF, 0xFF, 0x00000000, PPC_INTEGER)
{
    /* NIP cannot be restored if the memory exception comes from an helper */
    gen_update_nip(ctx, ctx->nip - 4);
    gen_addr_imm_index(ctx, 0);
    op_ldstm(lmw, rD(ctx->opcode));
}

/* stmw */
GEN_HANDLER(stmw, 0x2F, 0xFF, 0xFF, 0x00000000, PPC_INTEGER)
{
    /* NIP cannot be restored if the memory exception comes from an helper */
    gen_update_nip(ctx, ctx->nip - 4);
    gen_addr_imm_index(ctx, 0);
    op_ldstm(stmw, rS(ctx->opcode));
}

/***                    Integer load and store strings                     ***/
#define op_ldsts(name, start) (*gen_op_##name[ctx->mem_idx])(start)
#define op_ldstsx(name, rd, ra, rb) (*gen_op_##name[ctx->mem_idx])(rd, ra, rb)
#if defined(TARGET_PPC64)
#if defined(CONFIG_USER_ONLY)
static GenOpFunc1 *gen_op_lswi[] = {
    &gen_op_lswi_raw,
    &gen_op_lswi_le_raw,
    &gen_op_lswi_64_raw,
    &gen_op_lswi_le_64_raw,
};
static GenOpFunc3 *gen_op_lswx[] = {
    &gen_op_lswx_raw,
    &gen_op_lswx_le_raw,
    &gen_op_lswx_64_raw,
    &gen_op_lswx_le_64_raw,
};
static GenOpFunc1 *gen_op_stsw[] = {
    &gen_op_stsw_raw,
    &gen_op_stsw_le_raw,
    &gen_op_stsw_64_raw,
    &gen_op_stsw_le_64_raw,
};
#else
static GenOpFunc1 *gen_op_lswi[] = {
    &gen_op_lswi_user,
    &gen_op_lswi_le_user,
    &gen_op_lswi_kernel,
    &gen_op_lswi_le_kernel,
    &gen_op_lswi_64_user,
    &gen_op_lswi_le_64_user,
    &gen_op_lswi_64_kernel,
    &gen_op_lswi_le_64_kernel,
};
static GenOpFunc3 *gen_op_lswx[] = {
    &gen_op_lswx_user,
    &gen_op_lswx_le_user,
    &gen_op_lswx_kernel,
    &gen_op_lswx_le_kernel,
    &gen_op_lswx_64_user,
    &gen_op_lswx_le_64_user,
    &gen_op_lswx_64_kernel,
    &gen_op_lswx_le_64_kernel,
};
static GenOpFunc1 *gen_op_stsw[] = {
    &gen_op_stsw_user,
    &gen_op_stsw_le_user,
    &gen_op_stsw_kernel,
    &gen_op_stsw_le_kernel,
    &gen_op_stsw_64_user,
    &gen_op_stsw_le_64_user,
    &gen_op_stsw_64_kernel,
    &gen_op_stsw_le_64_kernel,
};
#endif
#else
#if defined(CONFIG_USER_ONLY)
static GenOpFunc1 *gen_op_lswi[] = {
    &gen_op_lswi_raw,
    &gen_op_lswi_le_raw,
};
static GenOpFunc3 *gen_op_lswx[] = {
    &gen_op_lswx_raw,
    &gen_op_lswx_le_raw,
};
static GenOpFunc1 *gen_op_stsw[] = {
    &gen_op_stsw_raw,
    &gen_op_stsw_le_raw,
};
#else
static GenOpFunc1 *gen_op_lswi[] = {
    &gen_op_lswi_user,
    &gen_op_lswi_le_user,
    &gen_op_lswi_kernel,
    &gen_op_lswi_le_kernel,
};
static GenOpFunc3 *gen_op_lswx[] = {
    &gen_op_lswx_user,
    &gen_op_lswx_le_user,
    &gen_op_lswx_kernel,
    &gen_op_lswx_le_kernel,
};
static GenOpFunc1 *gen_op_stsw[] = {
    &gen_op_stsw_user,
    &gen_op_stsw_le_user,
    &gen_op_stsw_kernel,
    &gen_op_stsw_le_kernel,
};
#endif
#endif

/* lswi */
/* PowerPC32 specification says we must generate an exception if
 * rA is in the range of registers to be loaded.
 * In an other hand, IBM says this is valid, but rA won't be loaded.
 * For now, I'll follow the spec...
 */
GEN_HANDLER(lswi, 0x1F, 0x15, 0x12, 0x00000001, PPC_INTEGER)
{
    int nb = NB(ctx->opcode);
    int start = rD(ctx->opcode);
    int ra = rA(ctx->opcode);
    int nr;

    if (nb == 0)
        nb = 32;
    nr = nb / 4;
    if (unlikely(((start + nr) > 32  &&
                  start <= ra && (start + nr - 32) > ra) ||
                 ((start + nr) <= 32 && start <= ra && (start + nr) > ra))) {
        GEN_EXCP(ctx, POWERPC_EXCP_PROGRAM,
                 POWERPC_EXCP_INVAL | POWERPC_EXCP_INVAL_LSWX);
        return;
    }
    /* NIP cannot be restored if the memory exception comes from an helper */
    gen_update_nip(ctx, ctx->nip - 4);
    gen_addr_register(ctx);
    gen_op_set_T1(nb);
    op_ldsts(lswi, start);
}

/* lswx */
GEN_HANDLER(lswx, 0x1F, 0x15, 0x10, 0x00000001, PPC_INTEGER)
{
    int ra = rA(ctx->opcode);
    int rb = rB(ctx->opcode);

    /* NIP cannot be restored if the memory exception comes from an helper */
    gen_update_nip(ctx, ctx->nip - 4);
    gen_addr_reg_index(ctx);
    if (ra == 0) {
        ra = rb;
    }
    gen_op_load_xer_bc();
    op_ldstsx(lswx, rD(ctx->opcode), ra, rb);
}

/* stswi */
GEN_HANDLER(stswi, 0x1F, 0x15, 0x16, 0x00000001, PPC_INTEGER)
{
    int nb = NB(ctx->opcode);

    /* NIP cannot be restored if the memory exception comes from an helper */
    gen_update_nip(ctx, ctx->nip - 4);
    gen_addr_register(ctx);
    if (nb == 0)
        nb = 32;
    gen_op_set_T1(nb);
    op_ldsts(stsw, rS(ctx->opcode));
}

/* stswx */
GEN_HANDLER(stswx, 0x1F, 0x15, 0x14, 0x00000001, PPC_INTEGER)
{
    /* NIP cannot be restored if the memory exception comes from an helper */
    gen_update_nip(ctx, ctx->nip - 4);
    gen_addr_reg_index(ctx);
    gen_op_load_xer_bc();
    op_ldsts(stsw, rS(ctx->opcode));
}

/***                        Memory synchronisation                         ***/
/* eieio */
GEN_HANDLER(eieio, 0x1F, 0x16, 0x1A, 0x03FFF801, PPC_MEM_EIEIO)
{
}

/* isync */
GEN_HANDLER(isync, 0x13, 0x16, 0x04, 0x03FFF801, PPC_MEM)
{
    GEN_STOP(ctx);
}

#define op_lwarx() (*gen_op_lwarx[ctx->mem_idx])()
#define op_stwcx() (*gen_op_stwcx[ctx->mem_idx])()
#if defined(TARGET_PPC64)
#if defined(CONFIG_USER_ONLY)
static GenOpFunc *gen_op_lwarx[] = {
    &gen_op_lwarx_raw,
    &gen_op_lwarx_le_raw,
    &gen_op_lwarx_64_raw,
    &gen_op_lwarx_le_64_raw,
};
static GenOpFunc *gen_op_stwcx[] = {
    &gen_op_stwcx_raw,
    &gen_op_stwcx_le_raw,
    &gen_op_stwcx_64_raw,
    &gen_op_stwcx_le_64_raw,
};
#else
static GenOpFunc *gen_op_lwarx[] = {
    &gen_op_lwarx_user,
    &gen_op_lwarx_le_user,
    &gen_op_lwarx_kernel,
    &gen_op_lwarx_le_kernel,
    &gen_op_lwarx_64_user,
    &gen_op_lwarx_le_64_user,
    &gen_op_lwarx_64_kernel,
    &gen_op_lwarx_le_64_kernel,
};
static GenOpFunc *gen_op_stwcx[] = {
    &gen_op_stwcx_user,
    &gen_op_stwcx_le_user,
    &gen_op_stwcx_kernel,
    &gen_op_stwcx_le_kernel,
    &gen_op_stwcx_64_user,
    &gen_op_stwcx_le_64_user,
    &gen_op_stwcx_64_kernel,
    &gen_op_stwcx_le_64_kernel,
};
#endif
#else
#if defined(CONFIG_USER_ONLY)
static GenOpFunc *gen_op_lwarx[] = {
    &gen_op_lwarx_raw,
    &gen_op_lwarx_le_raw,
};
static GenOpFunc *gen_op_stwcx[] = {
    &gen_op_stwcx_raw,
    &gen_op_stwcx_le_raw,
};
#else
static GenOpFunc *gen_op_lwarx[] = {
    &gen_op_lwarx_user,
    &gen_op_lwarx_le_user,
    &gen_op_lwarx_kernel,
    &gen_op_lwarx_le_kernel,
};
static GenOpFunc *gen_op_stwcx[] = {
    &gen_op_stwcx_user,
    &gen_op_stwcx_le_user,
    &gen_op_stwcx_kernel,
    &gen_op_stwcx_le_kernel,
};
#endif
#endif

/* lwarx */
GEN_HANDLER(lwarx, 0x1F, 0x14, 0x00, 0x00000001, PPC_RES)
{
    /* NIP cannot be restored if the memory exception comes from an helper */
    gen_update_nip(ctx, ctx->nip - 4);
    gen_addr_reg_index(ctx);
    op_lwarx();
    gen_op_store_T1_gpr(rD(ctx->opcode));
}

/* stwcx. */
GEN_HANDLER(stwcx_, 0x1F, 0x16, 0x04, 0x00000000, PPC_RES)
{
    /* NIP cannot be restored if the memory exception comes from an helper */
    gen_update_nip(ctx, ctx->nip - 4);
    gen_addr_reg_index(ctx);
    gen_op_load_gpr_T1(rS(ctx->opcode));
    op_stwcx();
}

#if defined(TARGET_PPC64)
#define op_ldarx() (*gen_op_ldarx[ctx->mem_idx])()
#define op_stdcx() (*gen_op_stdcx[ctx->mem_idx])()
#if defined(CONFIG_USER_ONLY)
static GenOpFunc *gen_op_ldarx[] = {
    &gen_op_ldarx_raw,
    &gen_op_ldarx_le_raw,
    &gen_op_ldarx_64_raw,
    &gen_op_ldarx_le_64_raw,
};
static GenOpFunc *gen_op_stdcx[] = {
    &gen_op_stdcx_raw,
    &gen_op_stdcx_le_raw,
    &gen_op_stdcx_64_raw,
    &gen_op_stdcx_le_64_raw,
};
#else
static GenOpFunc *gen_op_ldarx[] = {
    &gen_op_ldarx_user,
    &gen_op_ldarx_le_user,
    &gen_op_ldarx_kernel,
    &gen_op_ldarx_le_kernel,
    &gen_op_ldarx_64_user,
    &gen_op_ldarx_le_64_user,
    &gen_op_ldarx_64_kernel,
    &gen_op_ldarx_le_64_kernel,
};
static GenOpFunc *gen_op_stdcx[] = {
    &gen_op_stdcx_user,
    &gen_op_stdcx_le_user,
    &gen_op_stdcx_kernel,
    &gen_op_stdcx_le_kernel,
    &gen_op_stdcx_64_user,
    &gen_op_stdcx_le_64_user,
    &gen_op_stdcx_64_kernel,
    &gen_op_stdcx_le_64_kernel,
};
#endif

/* ldarx */
GEN_HANDLER(ldarx, 0x1F, 0x14, 0x02, 0x00000001, PPC_64B)
{
    /* NIP cannot be restored if the memory exception comes from an helper */
    gen_update_nip(ctx, ctx->nip - 4);
    gen_addr_reg_index(ctx);
    op_ldarx();
    gen_op_store_T1_gpr(rD(ctx->opcode));
}

/* stdcx. */
GEN_HANDLER(stdcx_, 0x1F, 0x16, 0x06, 0x00000000, PPC_64B)
{
    /* NIP cannot be restored if the memory exception comes from an helper */
    gen_update_nip(ctx, ctx->nip - 4);
    gen_addr_reg_index(ctx);
    gen_op_load_gpr_T1(rS(ctx->opcode));
    op_stdcx();
}
#endif /* defined(TARGET_PPC64) */

/* sync */
GEN_HANDLER(sync, 0x1F, 0x16, 0x12, 0x039FF801, PPC_MEM_SYNC)
{
}

/* wait */
GEN_HANDLER(wait, 0x1F, 0x1E, 0x01, 0x03FFF801, PPC_WAIT)
{
    /* Stop translation, as the CPU is supposed to sleep from now */
    gen_op_wait();
    GEN_EXCP(ctx, EXCP_HLT, 1);
}

/***                         Floating-point load                           ***/
#define GEN_LDF(width, opc, type)                                             \
GEN_HANDLER(l##width, opc, 0xFF, 0xFF, 0x00000000, type)                      \
{                                                                             \
    if (unlikely(!ctx->fpu_enabled)) {                                        \
        GEN_EXCP_NO_FP(ctx);                                                  \
        return;                                                               \
    }                                                                         \
    gen_addr_imm_index(ctx, 0);                                               \
    op_ldst(l##width);                                                        \
    gen_op_store_FT0_fpr(rD(ctx->opcode));                                    \
}

#define GEN_LDUF(width, opc, type)                                            \
GEN_HANDLER(l##width##u, opc, 0xFF, 0xFF, 0x00000000, type)                   \
{                                                                             \
    if (unlikely(!ctx->fpu_enabled)) {                                        \
        GEN_EXCP_NO_FP(ctx);                                                  \
        return;                                                               \
    }                                                                         \
    if (unlikely(rA(ctx->opcode) == 0)) {                                     \
        GEN_EXCP_INVAL(ctx);                                                  \
        return;                                                               \
    }                                                                         \
    gen_addr_imm_index(ctx, 0);                                               \
    op_ldst(l##width);                                                        \
    gen_op_store_FT0_fpr(rD(ctx->opcode));                                    \
    gen_op_store_T0_gpr(rA(ctx->opcode));                                     \
}

#define GEN_LDUXF(width, opc, type)                                           \
GEN_HANDLER(l##width##ux, 0x1F, 0x17, opc, 0x00000001, type)                  \
{                                                                             \
    if (unlikely(!ctx->fpu_enabled)) {                                        \
        GEN_EXCP_NO_FP(ctx);                                                  \
        return;                                                               \
    }                                                                         \
    if (unlikely(rA(ctx->opcode) == 0)) {                                     \
        GEN_EXCP_INVAL(ctx);                                                  \
        return;                                                               \
    }                                                                         \
    gen_addr_reg_index(ctx);                                                  \
    op_ldst(l##width);                                                        \
    gen_op_store_FT0_fpr(rD(ctx->opcode));                                    \
    gen_op_store_T0_gpr(rA(ctx->opcode));                                     \
}

#define GEN_LDXF(width, opc2, opc3, type)                                     \
GEN_HANDLER(l##width##x, 0x1F, opc2, opc3, 0x00000001, type)                  \
{                                                                             \
    if (unlikely(!ctx->fpu_enabled)) {                                        \
        GEN_EXCP_NO_FP(ctx);                                                  \
        return;                                                               \
    }                                                                         \
    gen_addr_reg_index(ctx);                                                  \
    op_ldst(l##width);                                                        \
    gen_op_store_FT0_fpr(rD(ctx->opcode));                                    \
}

#define GEN_LDFS(width, op, type)                                             \
OP_LD_TABLE(width);                                                           \
GEN_LDF(width, op | 0x20, type);                                              \
GEN_LDUF(width, op | 0x21, type);                                             \
GEN_LDUXF(width, op | 0x01, type);                                            \
GEN_LDXF(width, 0x17, op | 0x00, type)

/* lfd lfdu lfdux lfdx */
GEN_LDFS(fd, 0x12, PPC_FLOAT);
/* lfs lfsu lfsux lfsx */
GEN_LDFS(fs, 0x10, PPC_FLOAT);

/***                         Floating-point store                          ***/
#define GEN_STF(width, opc, type)                                             \
GEN_HANDLER(st##width, opc, 0xFF, 0xFF, 0x00000000, type)                     \
{                                                                             \
    if (unlikely(!ctx->fpu_enabled)) {                                        \
        GEN_EXCP_NO_FP(ctx);                                                  \
        return;                                                               \
    }                                                                         \
    gen_addr_imm_index(ctx, 0);                                               \
    gen_op_load_fpr_FT0(rS(ctx->opcode));                                     \
    op_ldst(st##width);                                                       \
}

#define GEN_STUF(width, opc, type)                                            \
GEN_HANDLER(st##width##u, opc, 0xFF, 0xFF, 0x00000000, type)                  \
{                                                                             \
    if (unlikely(!ctx->fpu_enabled)) {                                        \
        GEN_EXCP_NO_FP(ctx);                                                  \
        return;                                                               \
    }                                                                         \
    if (unlikely(rA(ctx->opcode) == 0)) {                                     \
        GEN_EXCP_INVAL(ctx);                                                  \
        return;                                                               \
    }                                                                         \
    gen_addr_imm_index(ctx, 0);                                               \
    gen_op_load_fpr_FT0(rS(ctx->opcode));                                     \
    op_ldst(st##width);                                                       \
    gen_op_store_T0_gpr(rA(ctx->opcode));                                     \
}

#define GEN_STUXF(width, opc, type)                                           \
GEN_HANDLER(st##width##ux, 0x1F, 0x17, opc, 0x00000001, type)                 \
{                                                                             \
    if (unlikely(!ctx->fpu_enabled)) {                                        \
        GEN_EXCP_NO_FP(ctx);                                                  \
        return;                                                               \
    }                                                                         \
    if (unlikely(rA(ctx->opcode) == 0)) {                                     \
        GEN_EXCP_INVAL(ctx);                                                  \
        return;                                                               \
    }                                                                         \
    gen_addr_reg_index(ctx);                                                  \
    gen_op_load_fpr_FT0(rS(ctx->opcode));                                     \
    op_ldst(st##width);                                                       \
    gen_op_store_T0_gpr(rA(ctx->opcode));                                     \
}

#define GEN_STXF(width, opc2, opc3, type)                                     \
GEN_HANDLER(st##width##x, 0x1F, opc2, opc3, 0x00000001, type)                 \
{                                                                             \
    if (unlikely(!ctx->fpu_enabled)) {                                        \
        GEN_EXCP_NO_FP(ctx);                                                  \
        return;                                                               \
    }                                                                         \
    gen_addr_reg_index(ctx);                                                  \
    gen_op_load_fpr_FT0(rS(ctx->opcode));                                     \
    op_ldst(st##width);                                                       \
}

#define GEN_STFS(width, op, type)                                             \
OP_ST_TABLE(width);                                                           \
GEN_STF(width, op | 0x20, type);                                              \
GEN_STUF(width, op | 0x21, type);                                             \
GEN_STUXF(width, op | 0x01, type);                                            \
GEN_STXF(width, 0x17, op | 0x00, type)

/* stfd stfdu stfdux stfdx */
GEN_STFS(fd, 0x16, PPC_FLOAT);
/* stfs stfsu stfsux stfsx */
GEN_STFS(fs, 0x14, PPC_FLOAT);

/* Optional: */
/* stfiwx */
OP_ST_TABLE(fiwx);
GEN_STXF(fiwx, 0x17, 0x1E, PPC_FLOAT_STFIWX);

/***                                Branch                                 ***/
static inline void gen_goto_tb (DisasContext *ctx, int n, target_ulong dest)
{
    TranslationBlock *tb;
    tb = ctx->tb;
    if ((tb->pc & TARGET_PAGE_MASK) == (dest & TARGET_PAGE_MASK)) {
        if (n == 0)
            gen_op_goto_tb0(TBPARAM(tb));
        else
            gen_op_goto_tb1(TBPARAM(tb));
        gen_set_T1(dest);
#if defined(TARGET_PPC64)
        if (ctx->sf_mode)
            gen_op_b_T1_64();
        else
#endif
            gen_op_b_T1();
        gen_op_set_T0((long)tb + n);
        if (ctx->singlestep_enabled)
            gen_op_debug();
        gen_op_exit_tb();
    } else {
<<<<<<< HEAD
        gen_op_set_T1(dest);
        gen_op_b_T1();
        if (ctx->singlestep_enabled)
            gen_op_debug();
        gen_op_set_T0(0);
=======
        gen_set_T1(dest);
#if defined(TARGET_PPC64)
        if (ctx->sf_mode)
            gen_op_b_T1_64();
        else
#endif
            gen_op_b_T1();
        gen_op_reset_T0();
        if (ctx->singlestep_enabled)
            gen_op_debug();
>>>>>>> 5632a7b7
        gen_op_exit_tb();
    }
}

static inline void gen_setlr (DisasContext *ctx, target_ulong nip)
{
#if defined(TARGET_PPC64)
    if (ctx->sf_mode != 0 && (nip >> 32))
        gen_op_setlr_64(ctx->nip >> 32, ctx->nip);
    else
#endif
        gen_op_setlr(ctx->nip);
}

/* b ba bl bla */
GEN_HANDLER(b, 0x12, 0xFF, 0xFF, 0x00000000, PPC_FLOW)
{
    target_ulong li, target;

    /* sign extend LI */
#if defined(TARGET_PPC64)
    if (ctx->sf_mode)
        li = ((int64_t)LI(ctx->opcode) << 38) >> 38;
    else
#endif
        li = ((int32_t)LI(ctx->opcode) << 6) >> 6;
    if (likely(AA(ctx->opcode) == 0))
        target = ctx->nip + li - 4;
    else
        target = li;
#if defined(TARGET_PPC64)
    if (!ctx->sf_mode)
        target = (uint32_t)target;
#endif
    if (LK(ctx->opcode))
        gen_setlr(ctx, ctx->nip);
    gen_goto_tb(ctx, 0, target);
    ctx->exception = POWERPC_EXCP_BRANCH;
}

#define BCOND_IM  0
#define BCOND_LR  1
#define BCOND_CTR 2

static inline void gen_bcond (DisasContext *ctx, int type)
{
    target_ulong target = 0;
    target_ulong li;
    uint32_t bo = BO(ctx->opcode);
    uint32_t bi = BI(ctx->opcode);
    uint32_t mask;

    if ((bo & 0x4) == 0)
        gen_op_dec_ctr();
    switch(type) {
    case BCOND_IM:
        li = (target_long)((int16_t)(BD(ctx->opcode)));
        if (likely(AA(ctx->opcode) == 0)) {
            target = ctx->nip + li - 4;
        } else {
            target = li;
        }
#if defined(TARGET_PPC64)
        if (!ctx->sf_mode)
            target = (uint32_t)target;
#endif
        break;
    case BCOND_CTR:
        gen_op_movl_T1_ctr();
        break;
    default:
    case BCOND_LR:
        gen_op_movl_T1_lr();
        break;
    }
    if (LK(ctx->opcode))
        gen_setlr(ctx, ctx->nip);
    if (bo & 0x10) {
        /* No CR condition */
        switch (bo & 0x6) {
        case 0:
#if defined(TARGET_PPC64)
            if (ctx->sf_mode)
                gen_op_test_ctr_64();
            else
#endif
                gen_op_test_ctr();
            break;
        case 2:
#if defined(TARGET_PPC64)
            if (ctx->sf_mode)
                gen_op_test_ctrz_64();
            else
#endif
                gen_op_test_ctrz();
            break;
        default:
        case 4:
        case 6:
            if (type == BCOND_IM) {
                gen_goto_tb(ctx, 0, target);
                goto out;
            } else {
#if defined(TARGET_PPC64)
                if (ctx->sf_mode)
                    gen_op_b_T1_64();
                else
#endif
                    gen_op_b_T1();
                gen_op_reset_T0();
                goto no_test;
            }
            break;
        }
    } else {
        mask = 1 << (3 - (bi & 0x03));
        gen_op_load_crf_T0(bi >> 2);
        if (bo & 0x8) {
            switch (bo & 0x6) {
            case 0:
#if defined(TARGET_PPC64)
                if (ctx->sf_mode)
                    gen_op_test_ctr_true_64(mask);
                else
#endif
                    gen_op_test_ctr_true(mask);
                break;
            case 2:
#if defined(TARGET_PPC64)
                if (ctx->sf_mode)
                    gen_op_test_ctrz_true_64(mask);
                else
#endif
                    gen_op_test_ctrz_true(mask);
                break;
            default:
            case 4:
            case 6:
                gen_op_test_true(mask);
                break;
            }
        } else {
            switch (bo & 0x6) {
            case 0:
#if defined(TARGET_PPC64)
                if (ctx->sf_mode)
                    gen_op_test_ctr_false_64(mask);
                else
#endif
                    gen_op_test_ctr_false(mask);
                break;
            case 2:
#if defined(TARGET_PPC64)
                if (ctx->sf_mode)
                    gen_op_test_ctrz_false_64(mask);
                else
#endif
                    gen_op_test_ctrz_false(mask);
                break;
            default:
            case 4:
            case 6:
                gen_op_test_false(mask);
                break;
            }
        }
    }
    if (type == BCOND_IM) {
        int l1 = gen_new_label();
        gen_op_jz_T0(l1);
        gen_goto_tb(ctx, 0, target);
        gen_set_label(l1);
        gen_goto_tb(ctx, 1, ctx->nip);
    } else {
#if defined(TARGET_PPC64)
        if (ctx->sf_mode)
            gen_op_btest_T1_64(ctx->nip >> 32, ctx->nip);
        else
#endif
            gen_op_btest_T1(ctx->nip);
        gen_op_reset_T0();
    no_test:
        if (ctx->singlestep_enabled)
            gen_op_debug();
        gen_op_exit_tb();
    }
 out:
    ctx->exception = POWERPC_EXCP_BRANCH;
}

GEN_HANDLER(bc, 0x10, 0xFF, 0xFF, 0x00000000, PPC_FLOW)
{
    gen_bcond(ctx, BCOND_IM);
}

GEN_HANDLER(bcctr, 0x13, 0x10, 0x10, 0x00000000, PPC_FLOW)
{
    gen_bcond(ctx, BCOND_CTR);
}

GEN_HANDLER(bclr, 0x13, 0x10, 0x00, 0x00000000, PPC_FLOW)
{
    gen_bcond(ctx, BCOND_LR);
}

/***                      Condition register logical                       ***/
#define GEN_CRLOGIC(op, opc)                                                  \
GEN_HANDLER(cr##op, 0x13, 0x01, opc, 0x00000001, PPC_INTEGER)                 \
{                                                                             \
    gen_op_load_crf_T0(crbA(ctx->opcode) >> 2);                               \
    gen_op_getbit_T0(3 - (crbA(ctx->opcode) & 0x03));                         \
    gen_op_load_crf_T1(crbB(ctx->opcode) >> 2);                               \
    gen_op_getbit_T1(3 - (crbB(ctx->opcode) & 0x03));                         \
    gen_op_##op();                                                            \
    gen_op_load_crf_T1(crbD(ctx->opcode) >> 2);                               \
    gen_op_setcrfbit(~(1 << (3 - (crbD(ctx->opcode) & 0x03))),                \
                     3 - (crbD(ctx->opcode) & 0x03));                         \
    gen_op_store_T1_crf(crbD(ctx->opcode) >> 2);                              \
}

/* crand */
GEN_CRLOGIC(and, 0x08);
/* crandc */
GEN_CRLOGIC(andc, 0x04);
/* creqv */
GEN_CRLOGIC(eqv, 0x09);
/* crnand */
GEN_CRLOGIC(nand, 0x07);
/* crnor */
GEN_CRLOGIC(nor, 0x01);
/* cror */
GEN_CRLOGIC(or, 0x0E);
/* crorc */
GEN_CRLOGIC(orc, 0x0D);
/* crxor */
GEN_CRLOGIC(xor, 0x06);
/* mcrf */
GEN_HANDLER(mcrf, 0x13, 0x00, 0xFF, 0x00000001, PPC_INTEGER)
{
    gen_op_load_crf_T0(crfS(ctx->opcode));
    gen_op_store_T0_crf(crfD(ctx->opcode));
}

/***                           System linkage                              ***/
/* rfi (supervisor only) */
GEN_HANDLER(rfi, 0x13, 0x12, 0x01, 0x03FF8001, PPC_FLOW)
{
#if defined(CONFIG_USER_ONLY)
    GEN_EXCP_PRIVOPC(ctx);
#else
    /* Restore CPU state */
    if (unlikely(!ctx->supervisor)) {
        GEN_EXCP_PRIVOPC(ctx);
        return;
    }
    gen_op_rfi();
    GEN_SYNC(ctx);
#endif
}

#if defined(TARGET_PPC64)
GEN_HANDLER(rfid, 0x13, 0x12, 0x00, 0x03FF8001, PPC_64B)
{
#if defined(CONFIG_USER_ONLY)
    GEN_EXCP_PRIVOPC(ctx);
#else
    /* Restore CPU state */
    if (unlikely(!ctx->supervisor)) {
        GEN_EXCP_PRIVOPC(ctx);
        return;
    }
    gen_op_rfid();
    GEN_SYNC(ctx);
#endif
}
#endif

#if defined(TARGET_PPC64H)
GEN_HANDLER(hrfid, 0x13, 0x12, 0x08, 0x03FF8001, PPC_64B)
{
#if defined(CONFIG_USER_ONLY)
    GEN_EXCP_PRIVOPC(ctx);
#else
    /* Restore CPU state */
    if (unlikely(ctx->supervisor <= 1)) {
        GEN_EXCP_PRIVOPC(ctx);
        return;
    }
    gen_op_hrfid();
    GEN_SYNC(ctx);
#endif
}
#endif

/* sc */
GEN_HANDLER(sc, 0x11, 0xFF, 0xFF, 0x03FFF01D, PPC_FLOW)
{
    uint32_t lev;

    lev = (ctx->opcode >> 5) & 0x7F;
#if defined(CONFIG_USER_ONLY)
    GEN_EXCP(ctx, POWERPC_EXCP_SYSCALL_USER, lev);
#else
    GEN_EXCP(ctx, POWERPC_EXCP_SYSCALL, lev);
#endif
}

/***                                Trap                                   ***/
/* tw */
GEN_HANDLER(tw, 0x1F, 0x04, 0x00, 0x00000001, PPC_FLOW)
{
    gen_op_load_gpr_T0(rA(ctx->opcode));
    gen_op_load_gpr_T1(rB(ctx->opcode));
    /* Update the nip since this might generate a trap exception */
<<<<<<< HEAD
    gen_op_update_nip(ctx->nip);
=======
    gen_update_nip(ctx, ctx->nip);
>>>>>>> 5632a7b7
    gen_op_tw(TO(ctx->opcode));
}

/* twi */
GEN_HANDLER(twi, 0x03, 0xFF, 0xFF, 0x00000000, PPC_FLOW)
{
    gen_op_load_gpr_T0(rA(ctx->opcode));
    gen_set_T1(SIMM(ctx->opcode));
    /* Update the nip since this might generate a trap exception */
    gen_update_nip(ctx, ctx->nip);
    gen_op_tw(TO(ctx->opcode));
}

#if defined(TARGET_PPC64)
/* td */
GEN_HANDLER(td, 0x1F, 0x04, 0x02, 0x00000001, PPC_64B)
{
    gen_op_load_gpr_T0(rA(ctx->opcode));
    gen_op_load_gpr_T1(rB(ctx->opcode));
    /* Update the nip since this might generate a trap exception */
    gen_update_nip(ctx, ctx->nip);
    gen_op_td(TO(ctx->opcode));
}

/* tdi */
GEN_HANDLER(tdi, 0x02, 0xFF, 0xFF, 0x00000000, PPC_64B)
{
    gen_op_load_gpr_T0(rA(ctx->opcode));
    gen_set_T1(SIMM(ctx->opcode));
    /* Update the nip since this might generate a trap exception */
    gen_update_nip(ctx, ctx->nip);
    gen_op_td(TO(ctx->opcode));
}
#endif

/***                          Processor control                            ***/
/* mcrxr */
GEN_HANDLER(mcrxr, 0x1F, 0x00, 0x10, 0x007FF801, PPC_MISC)
{
    gen_op_load_xer_cr();
    gen_op_store_T0_crf(crfD(ctx->opcode));
    gen_op_clear_xer_ov();
    gen_op_clear_xer_ca();
}

/* mfcr */
GEN_HANDLER(mfcr, 0x1F, 0x13, 0x00, 0x00000801, PPC_MISC)
{
    uint32_t crm, crn;

    if (likely(ctx->opcode & 0x00100000)) {
        crm = CRM(ctx->opcode);
        if (likely((crm ^ (crm - 1)) == 0)) {
            crn = ffs(crm);
            gen_op_load_cro(7 - crn);
        }
    } else {
        gen_op_load_cr();
    }
    gen_op_store_T0_gpr(rD(ctx->opcode));
}

/* mfmsr */
GEN_HANDLER(mfmsr, 0x1F, 0x13, 0x02, 0x001FF801, PPC_MISC)
{
#if defined(CONFIG_USER_ONLY)
    GEN_EXCP_PRIVREG(ctx);
#else
    if (unlikely(!ctx->supervisor)) {
        GEN_EXCP_PRIVREG(ctx);
        return;
    }
    gen_op_load_msr();
    gen_op_store_T0_gpr(rD(ctx->opcode));
#endif
}

#if 0
#define SPR_NOACCESS ((void *)(-1))
#else
static void spr_noaccess (void *opaque, int sprn)
{
    sprn = ((sprn >> 5) & 0x1F) | ((sprn & 0x1F) << 5);
    printf("ERROR: try to access SPR %d !\n", sprn);
}
#define SPR_NOACCESS (&spr_noaccess)
#endif

/* mfspr */
static inline void gen_op_mfspr (DisasContext *ctx)
{
    void (*read_cb)(void *opaque, int sprn);
    uint32_t sprn = SPR(ctx->opcode);

#if !defined(CONFIG_USER_ONLY)
#if defined(TARGET_PPC64H)
    if (ctx->supervisor == 2)
        read_cb = ctx->spr_cb[sprn].hea_read;
    else
#endif
    if (ctx->supervisor)
        read_cb = ctx->spr_cb[sprn].oea_read;
    else
#endif
        read_cb = ctx->spr_cb[sprn].uea_read;
    if (likely(read_cb != NULL)) {
        if (likely(read_cb != SPR_NOACCESS)) {
            (*read_cb)(ctx, sprn);
            gen_op_store_T0_gpr(rD(ctx->opcode));
        } else {
            /* Privilege exception */
            if (loglevel != 0) {
                fprintf(logfile, "Trying to read privileged spr %d %03x\n",
                        sprn, sprn);
            }
            printf("Trying to read privileged spr %d %03x\n", sprn, sprn);
            GEN_EXCP_PRIVREG(ctx);
        }
    } else {
        /* Not defined */
        if (loglevel != 0) {
            fprintf(logfile, "Trying to read invalid spr %d %03x\n",
                    sprn, sprn);
        }
        printf("Trying to read invalid spr %d %03x\n", sprn, sprn);
        GEN_EXCP(ctx, POWERPC_EXCP_PROGRAM,
                 POWERPC_EXCP_INVAL | POWERPC_EXCP_INVAL_SPR);
    }
}

GEN_HANDLER(mfspr, 0x1F, 0x13, 0x0A, 0x00000001, PPC_MISC)
{
    gen_op_mfspr(ctx);
}

/* mftb */
GEN_HANDLER(mftb, 0x1F, 0x13, 0x0B, 0x00000001, PPC_MFTB)
{
    gen_op_mfspr(ctx);
}

/* mtcrf */
GEN_HANDLER(mtcrf, 0x1F, 0x10, 0x04, 0x00000801, PPC_MISC)
{
    uint32_t crm, crn;

    gen_op_load_gpr_T0(rS(ctx->opcode));
    crm = CRM(ctx->opcode);
    if (likely((ctx->opcode & 0x00100000) || (crm ^ (crm - 1)) == 0)) {
        crn = ffs(crm);
        gen_op_srli_T0(crn * 4);
        gen_op_andi_T0(0xF);
        gen_op_store_cro(7 - crn);
    } else {
        gen_op_store_cr(crm);
    }
}

/* mtmsr */
#if defined(TARGET_PPC64)
GEN_HANDLER(mtmsrd, 0x1F, 0x12, 0x05, 0x001EF801, PPC_64B)
{
#if defined(CONFIG_USER_ONLY)
    GEN_EXCP_PRIVREG(ctx);
#else
    if (unlikely(!ctx->supervisor)) {
        GEN_EXCP_PRIVREG(ctx);
        return;
    }
    gen_op_load_gpr_T0(rS(ctx->opcode));
    if (ctx->opcode & 0x00010000) {
        /* Special form that does not need any synchronisation */
        gen_op_update_riee();
    } else {
        /* XXX: we need to update nip before the store
         *      if we enter power saving mode, we will exit the loop
         *      directly from ppc_store_msr
         */
        gen_update_nip(ctx, ctx->nip);
        gen_op_store_msr();
        /* Must stop the translation as machine state (may have) changed */
        /* Note that mtmsr is not always defined as context-synchronizing */
        ctx->exception = POWERPC_EXCP_STOP;
    }
#endif
}
#endif

GEN_HANDLER(mtmsr, 0x1F, 0x12, 0x04, 0x001FF801, PPC_MISC)
{
#if defined(CONFIG_USER_ONLY)
    GEN_EXCP_PRIVREG(ctx);
#else
    if (unlikely(!ctx->supervisor)) {
        GEN_EXCP_PRIVREG(ctx);
        return;
    }
    gen_op_load_gpr_T0(rS(ctx->opcode));
    if (ctx->opcode & 0x00010000) {
        /* Special form that does not need any synchronisation */
        gen_op_update_riee();
    } else {
        /* XXX: we need to update nip before the store
         *      if we enter power saving mode, we will exit the loop
         *      directly from ppc_store_msr
         */
        gen_update_nip(ctx, ctx->nip);
#if defined(TARGET_PPC64)
        if (!ctx->sf_mode)
            gen_op_store_msr_32();
        else
#endif
            gen_op_store_msr();
        /* Must stop the translation as machine state (may have) changed */
        /* Note that mtmsrd is not always defined as context-synchronizing */
        ctx->exception = POWERPC_EXCP_STOP;
    }
#endif
}

/* mtspr */
GEN_HANDLER(mtspr, 0x1F, 0x13, 0x0E, 0x00000001, PPC_MISC)
{
    void (*write_cb)(void *opaque, int sprn);
    uint32_t sprn = SPR(ctx->opcode);

#if !defined(CONFIG_USER_ONLY)
#if defined(TARGET_PPC64H)
    if (ctx->supervisor == 2)
        write_cb = ctx->spr_cb[sprn].hea_write;
    else
#endif
    if (ctx->supervisor)
        write_cb = ctx->spr_cb[sprn].oea_write;
    else
#endif
        write_cb = ctx->spr_cb[sprn].uea_write;
    if (likely(write_cb != NULL)) {
        if (likely(write_cb != SPR_NOACCESS)) {
            gen_op_load_gpr_T0(rS(ctx->opcode));
            (*write_cb)(ctx, sprn);
        } else {
            /* Privilege exception */
            if (loglevel != 0) {
                fprintf(logfile, "Trying to write privileged spr %d %03x\n",
                        sprn, sprn);
            }
            printf("Trying to write privileged spr %d %03x\n", sprn, sprn);
            GEN_EXCP_PRIVREG(ctx);
        }
    } else {
        /* Not defined */
        if (loglevel != 0) {
            fprintf(logfile, "Trying to write invalid spr %d %03x\n",
                    sprn, sprn);
        }
        printf("Trying to write invalid spr %d %03x\n", sprn, sprn);
        GEN_EXCP(ctx, POWERPC_EXCP_PROGRAM,
                 POWERPC_EXCP_INVAL | POWERPC_EXCP_INVAL_SPR);
    }
}

/***                         Cache management                              ***/
/* For now, all those will be implemented as nop:
 * this is valid, regarding the PowerPC specs...
 * We just have to flush tb while invalidating instruction cache lines...
 */
/* dcbf */
GEN_HANDLER(dcbf, 0x1F, 0x16, 0x02, 0x03C00001, PPC_CACHE)
{
    gen_addr_reg_index(ctx);
    op_ldst(lbz);
}

/* dcbi (Supervisor only) */
GEN_HANDLER(dcbi, 0x1F, 0x16, 0x0E, 0x03E00001, PPC_CACHE)
{
#if defined(CONFIG_USER_ONLY)
    GEN_EXCP_PRIVOPC(ctx);
#else
    if (unlikely(!ctx->supervisor)) {
        GEN_EXCP_PRIVOPC(ctx);
        return;
    }
    gen_addr_reg_index(ctx);
    /* XXX: specification says this should be treated as a store by the MMU */
    //op_ldst(lbz);
    op_ldst(stb);
#endif
}

/* dcdst */
GEN_HANDLER(dcbst, 0x1F, 0x16, 0x01, 0x03E00001, PPC_CACHE)
{
    /* XXX: specification say this is treated as a load by the MMU */
    gen_addr_reg_index(ctx);
    op_ldst(lbz);
}

/* dcbt */
GEN_HANDLER(dcbt, 0x1F, 0x16, 0x08, 0x02000001, PPC_CACHE)
{
    /* interpreted as no-op */
    /* XXX: specification say this is treated as a load by the MMU
     *      but does not generate any exception
     */
}

/* dcbtst */
GEN_HANDLER(dcbtst, 0x1F, 0x16, 0x07, 0x02000001, PPC_CACHE)
{
    /* interpreted as no-op */
    /* XXX: specification say this is treated as a load by the MMU
     *      but does not generate any exception
     */
}

/* dcbz */
#define op_dcbz() (*gen_op_dcbz[ctx->mem_idx])()
#if defined(TARGET_PPC64)
#if defined(CONFIG_USER_ONLY)
static GenOpFunc *gen_op_dcbz[] = {
    &gen_op_dcbz_raw,
    &gen_op_dcbz_raw,
    &gen_op_dcbz_64_raw,
    &gen_op_dcbz_64_raw,
};
#else
static GenOpFunc *gen_op_dcbz[] = {
    &gen_op_dcbz_user,
    &gen_op_dcbz_user,
    &gen_op_dcbz_kernel,
    &gen_op_dcbz_kernel,
    &gen_op_dcbz_64_user,
    &gen_op_dcbz_64_user,
    &gen_op_dcbz_64_kernel,
    &gen_op_dcbz_64_kernel,
};
#endif
#else
#if defined(CONFIG_USER_ONLY)
static GenOpFunc *gen_op_dcbz[] = {
    &gen_op_dcbz_raw,
    &gen_op_dcbz_raw,
};
#else
static GenOpFunc *gen_op_dcbz[] = {
    &gen_op_dcbz_user,
    &gen_op_dcbz_user,
    &gen_op_dcbz_kernel,
    &gen_op_dcbz_kernel,
};
#endif
#endif

GEN_HANDLER(dcbz, 0x1F, 0x16, 0x1F, 0x03E00001, PPC_CACHE)
{
    gen_addr_reg_index(ctx);
    op_dcbz();
    gen_op_check_reservation();
}

/* icbi */
#define op_icbi() (*gen_op_icbi[ctx->mem_idx])()
#if defined(TARGET_PPC64)
#if defined(CONFIG_USER_ONLY)
static GenOpFunc *gen_op_icbi[] = {
    &gen_op_icbi_raw,
    &gen_op_icbi_raw,
    &gen_op_icbi_64_raw,
    &gen_op_icbi_64_raw,
};
#else
static GenOpFunc *gen_op_icbi[] = {
    &gen_op_icbi_user,
    &gen_op_icbi_user,
    &gen_op_icbi_kernel,
    &gen_op_icbi_kernel,
    &gen_op_icbi_64_user,
    &gen_op_icbi_64_user,
    &gen_op_icbi_64_kernel,
    &gen_op_icbi_64_kernel,
};
#endif
#else
#if defined(CONFIG_USER_ONLY)
static GenOpFunc *gen_op_icbi[] = {
    &gen_op_icbi_raw,
    &gen_op_icbi_raw,
};
#else
static GenOpFunc *gen_op_icbi[] = {
    &gen_op_icbi_user,
    &gen_op_icbi_user,
    &gen_op_icbi_kernel,
    &gen_op_icbi_kernel,
};
#endif
#endif

GEN_HANDLER(icbi, 0x1F, 0x16, 0x1E, 0x03E00001, PPC_CACHE)
{
    /* NIP cannot be restored if the memory exception comes from an helper */
    gen_update_nip(ctx, ctx->nip - 4);
    gen_addr_reg_index(ctx);
    op_icbi();
}

/* Optional: */
/* dcba */
GEN_HANDLER(dcba, 0x1F, 0x16, 0x17, 0x03E00001, PPC_CACHE_DCBA)
{
    /* interpreted as no-op */
    /* XXX: specification say this is treated as a store by the MMU
     *      but does not generate any exception
     */
}

/***                    Segment register manipulation                      ***/
/* Supervisor only: */
/* mfsr */
GEN_HANDLER(mfsr, 0x1F, 0x13, 0x12, 0x0010F801, PPC_SEGMENT)
{
#if defined(CONFIG_USER_ONLY)
    GEN_EXCP_PRIVREG(ctx);
#else
    if (unlikely(!ctx->supervisor)) {
        GEN_EXCP_PRIVREG(ctx);
        return;
    }
    gen_op_set_T1(SR(ctx->opcode));
    gen_op_load_sr();
    gen_op_store_T0_gpr(rD(ctx->opcode));
#endif
}

/* mfsrin */
GEN_HANDLER(mfsrin, 0x1F, 0x13, 0x14, 0x001F0001, PPC_SEGMENT)
{
#if defined(CONFIG_USER_ONLY)
    GEN_EXCP_PRIVREG(ctx);
#else
    if (unlikely(!ctx->supervisor)) {
        GEN_EXCP_PRIVREG(ctx);
        return;
    }
    gen_op_load_gpr_T1(rB(ctx->opcode));
    gen_op_srli_T1(28);
    gen_op_load_sr();
    gen_op_store_T0_gpr(rD(ctx->opcode));
#endif
}

/* mtsr */
GEN_HANDLER(mtsr, 0x1F, 0x12, 0x06, 0x0010F801, PPC_SEGMENT)
{
#if defined(CONFIG_USER_ONLY)
    GEN_EXCP_PRIVREG(ctx);
#else
    if (unlikely(!ctx->supervisor)) {
        GEN_EXCP_PRIVREG(ctx);
        return;
    }
    gen_op_load_gpr_T0(rS(ctx->opcode));
    gen_op_set_T1(SR(ctx->opcode));
    gen_op_store_sr();
#endif
}

/* mtsrin */
GEN_HANDLER(mtsrin, 0x1F, 0x12, 0x07, 0x001F0001, PPC_SEGMENT)
{
#if defined(CONFIG_USER_ONLY)
    GEN_EXCP_PRIVREG(ctx);
#else
    if (unlikely(!ctx->supervisor)) {
        GEN_EXCP_PRIVREG(ctx);
        return;
    }
    gen_op_load_gpr_T0(rS(ctx->opcode));
    gen_op_load_gpr_T1(rB(ctx->opcode));
    gen_op_srli_T1(28);
    gen_op_store_sr();
#endif
}

/***                      Lookaside buffer management                      ***/
/* Optional & supervisor only: */
/* tlbia */
GEN_HANDLER(tlbia, 0x1F, 0x12, 0x0B, 0x03FFFC01, PPC_MEM_TLBIA)
{
#if defined(CONFIG_USER_ONLY)
    GEN_EXCP_PRIVOPC(ctx);
#else
    if (unlikely(!ctx->supervisor)) {
        if (loglevel != 0)
            fprintf(logfile, "%s: ! supervisor\n", __func__);
        GEN_EXCP_PRIVOPC(ctx);
        return;
    }
    gen_op_tlbia();
#endif
}

/* tlbie */
GEN_HANDLER(tlbie, 0x1F, 0x12, 0x09, 0x03FF0001, PPC_MEM_TLBIE)
{
#if defined(CONFIG_USER_ONLY)
    GEN_EXCP_PRIVOPC(ctx);
#else
    if (unlikely(!ctx->supervisor)) {
        GEN_EXCP_PRIVOPC(ctx);
        return;
    }
    gen_op_load_gpr_T0(rB(ctx->opcode));
#if defined(TARGET_PPC64)
    if (ctx->sf_mode)
        gen_op_tlbie_64();
    else
#endif
        gen_op_tlbie();
#endif
}

/* tlbsync */
GEN_HANDLER(tlbsync, 0x1F, 0x16, 0x11, 0x03FFF801, PPC_MEM_TLBSYNC)
{
#if defined(CONFIG_USER_ONLY)
    GEN_EXCP_PRIVOPC(ctx);
#else
    if (unlikely(!ctx->supervisor)) {
        GEN_EXCP_PRIVOPC(ctx);
        return;
    }
    /* This has no effect: it should ensure that all previous
     * tlbie have completed
     */
    GEN_STOP(ctx);
#endif
}

#if defined(TARGET_PPC64)
/* slbia */
GEN_HANDLER(slbia, 0x1F, 0x12, 0x0F, 0x03FFFC01, PPC_SLBI)
{
#if defined(CONFIG_USER_ONLY)
    GEN_EXCP_PRIVOPC(ctx);
#else
    if (unlikely(!ctx->supervisor)) {
        if (loglevel != 0)
            fprintf(logfile, "%s: ! supervisor\n", __func__);
        GEN_EXCP_PRIVOPC(ctx);
        return;
    }
    gen_op_slbia();
#endif
}

/* slbie */
GEN_HANDLER(slbie, 0x1F, 0x12, 0x0D, 0x03FF0001, PPC_SLBI)
{
#if defined(CONFIG_USER_ONLY)
    GEN_EXCP_PRIVOPC(ctx);
#else
    if (unlikely(!ctx->supervisor)) {
        GEN_EXCP_PRIVOPC(ctx);
        return;
    }
    gen_op_load_gpr_T0(rB(ctx->opcode));
    gen_op_slbie();
#endif
}
#endif

/***                              External control                         ***/
/* Optional: */
#define op_eciwx() (*gen_op_eciwx[ctx->mem_idx])()
#define op_ecowx() (*gen_op_ecowx[ctx->mem_idx])()
#if defined(TARGET_PPC64)
#if defined(CONFIG_USER_ONLY)
static GenOpFunc *gen_op_eciwx[] = {
    &gen_op_eciwx_raw,
    &gen_op_eciwx_le_raw,
    &gen_op_eciwx_64_raw,
    &gen_op_eciwx_le_64_raw,
};
static GenOpFunc *gen_op_ecowx[] = {
    &gen_op_ecowx_raw,
    &gen_op_ecowx_le_raw,
    &gen_op_ecowx_64_raw,
    &gen_op_ecowx_le_64_raw,
};
#else
static GenOpFunc *gen_op_eciwx[] = {
    &gen_op_eciwx_user,
    &gen_op_eciwx_le_user,
    &gen_op_eciwx_kernel,
    &gen_op_eciwx_le_kernel,
    &gen_op_eciwx_64_user,
    &gen_op_eciwx_le_64_user,
    &gen_op_eciwx_64_kernel,
    &gen_op_eciwx_le_64_kernel,
};
static GenOpFunc *gen_op_ecowx[] = {
    &gen_op_ecowx_user,
    &gen_op_ecowx_le_user,
    &gen_op_ecowx_kernel,
    &gen_op_ecowx_le_kernel,
    &gen_op_ecowx_64_user,
    &gen_op_ecowx_le_64_user,
    &gen_op_ecowx_64_kernel,
    &gen_op_ecowx_le_64_kernel,
};
#endif
#else
#if defined(CONFIG_USER_ONLY)
static GenOpFunc *gen_op_eciwx[] = {
    &gen_op_eciwx_raw,
    &gen_op_eciwx_le_raw,
};
static GenOpFunc *gen_op_ecowx[] = {
    &gen_op_ecowx_raw,
    &gen_op_ecowx_le_raw,
};
#else
static GenOpFunc *gen_op_eciwx[] = {
    &gen_op_eciwx_user,
    &gen_op_eciwx_le_user,
    &gen_op_eciwx_kernel,
    &gen_op_eciwx_le_kernel,
};
static GenOpFunc *gen_op_ecowx[] = {
    &gen_op_ecowx_user,
    &gen_op_ecowx_le_user,
    &gen_op_ecowx_kernel,
    &gen_op_ecowx_le_kernel,
};
#endif
#endif

/* eciwx */
GEN_HANDLER(eciwx, 0x1F, 0x16, 0x0D, 0x00000001, PPC_EXTERN)
{
    /* Should check EAR[E] & alignment ! */
    gen_addr_reg_index(ctx);
    op_eciwx();
    gen_op_store_T0_gpr(rD(ctx->opcode));
}

/* ecowx */
GEN_HANDLER(ecowx, 0x1F, 0x16, 0x09, 0x00000001, PPC_EXTERN)
{
    /* Should check EAR[E] & alignment ! */
    gen_addr_reg_index(ctx);
    gen_op_load_gpr_T1(rS(ctx->opcode));
    op_ecowx();
}

/* PowerPC 601 specific instructions */
/* abs - abs. */
GEN_HANDLER(abs, 0x1F, 0x08, 0x0B, 0x0000F800, PPC_POWER_BR)
{
    gen_op_load_gpr_T0(rA(ctx->opcode));
    gen_op_POWER_abs();
    gen_op_store_T0_gpr(rD(ctx->opcode));
    if (unlikely(Rc(ctx->opcode) != 0))
        gen_set_Rc0(ctx);
}

/* abso - abso. */
GEN_HANDLER(abso, 0x1F, 0x08, 0x1B, 0x0000F800, PPC_POWER_BR)
{
    gen_op_load_gpr_T0(rA(ctx->opcode));
    gen_op_POWER_abso();
    gen_op_store_T0_gpr(rD(ctx->opcode));
    if (unlikely(Rc(ctx->opcode) != 0))
        gen_set_Rc0(ctx);
}

/* clcs */
GEN_HANDLER(clcs, 0x1F, 0x10, 0x13, 0x0000F800, PPC_POWER_BR)
{
<<<<<<< HEAD
#if defined(TARGET_PPC64) || 1
#define FILL ""
#define REGX "%016" PRIx64
#define RGPL  4
#define RFPL  4
#else
#define FILL "        "
#define REGX "%08" PRIx64
#define RGPL  8
#define RFPL  4
#endif
=======
    gen_op_load_gpr_T0(rA(ctx->opcode));
    gen_op_POWER_clcs();
    gen_op_store_T0_gpr(rD(ctx->opcode));
}
>>>>>>> 5632a7b7

/* div - div. */
GEN_HANDLER(div, 0x1F, 0x0B, 0x0A, 0x00000000, PPC_POWER_BR)
{
    gen_op_load_gpr_T0(rA(ctx->opcode));
    gen_op_load_gpr_T1(rB(ctx->opcode));
    gen_op_POWER_div();
    gen_op_store_T0_gpr(rD(ctx->opcode));
    if (unlikely(Rc(ctx->opcode) != 0))
        gen_set_Rc0(ctx);
}

<<<<<<< HEAD
    cpu_fprintf(f, "NIP " REGX " LR " REGX " CTR " REGX "\n",
                env->nip, env->lr, env->ctr);
    cpu_fprintf(f, "MSR " REGX FILL " XER %08x      TB %08x %08x DECR %08x\n",
                do_load_msr(env), do_load_xer(env), cpu_ppc_load_tbu(env),
                cpu_ppc_load_tbl(env), cpu_ppc_load_decr(env));
        for (i = 0; i < 32; i++) {
        if ((i & (RGPL - 1)) == 0)
            cpu_fprintf(f, "GPR%02d", i);
        cpu_fprintf(f, " " REGX, env->gpr[i]);
        if ((i & (RGPL - 1)) == (RGPL - 1))
            cpu_fprintf(f, "\n");
        }
    cpu_fprintf(f, "CR ");
        for (i = 0; i < 8; i++)
        cpu_fprintf(f, "%01x", env->crf[i]);
    cpu_fprintf(f, "  [");
        for (i = 0; i < 8; i++) {
            char a = '-';
            if (env->crf[i] & 0x08)
                a = 'L';
            else if (env->crf[i] & 0x04)
                a = 'G';
            else if (env->crf[i] & 0x02)
                a = 'E';
        cpu_fprintf(f, " %c%c", a, env->crf[i] & 0x01 ? 'O' : ' ');
        }
    cpu_fprintf(f, " ]             " FILL "RES " REGX "\n", env->reserve);
    for (i = 0; i < 32; i++) {
        if ((i & (RFPL - 1)) == 0)
            cpu_fprintf(f, "FPR%02d", i);
        cpu_fprintf(f, " %016" PRIx64, *((uint64_t *)&env->fpr[i]));
        if ((i & (RFPL - 1)) == (RFPL - 1))
            cpu_fprintf(f, "\n");
    }
    cpu_fprintf(f, "SRR0 " REGX " SRR1 " REGX "         " FILL FILL FILL
                "SDR1 " REGX "\n",
                env->spr[SPR_SRR0], env->spr[SPR_SRR1], env->sdr1);
=======
/* divo - divo. */
GEN_HANDLER(divo, 0x1F, 0x0B, 0x1A, 0x00000000, PPC_POWER_BR)
{
    gen_op_load_gpr_T0(rA(ctx->opcode));
    gen_op_load_gpr_T1(rB(ctx->opcode));
    gen_op_POWER_divo();
    gen_op_store_T0_gpr(rD(ctx->opcode));
    if (unlikely(Rc(ctx->opcode) != 0))
        gen_set_Rc0(ctx);
}
>>>>>>> 5632a7b7

/* divs - divs. */
GEN_HANDLER(divs, 0x1F, 0x0B, 0x0B, 0x00000000, PPC_POWER_BR)
{
    gen_op_load_gpr_T0(rA(ctx->opcode));
    gen_op_load_gpr_T1(rB(ctx->opcode));
    gen_op_POWER_divs();
    gen_op_store_T0_gpr(rD(ctx->opcode));
    if (unlikely(Rc(ctx->opcode) != 0))
        gen_set_Rc0(ctx);
}

/* divso - divso. */
GEN_HANDLER(divso, 0x1F, 0x0B, 0x1B, 0x00000000, PPC_POWER_BR)
{
    gen_op_load_gpr_T0(rA(ctx->opcode));
    gen_op_load_gpr_T1(rB(ctx->opcode));
    gen_op_POWER_divso();
    gen_op_store_T0_gpr(rD(ctx->opcode));
    if (unlikely(Rc(ctx->opcode) != 0))
        gen_set_Rc0(ctx);
}

/* doz - doz. */
GEN_HANDLER(doz, 0x1F, 0x08, 0x08, 0x00000000, PPC_POWER_BR)
{
    gen_op_load_gpr_T0(rA(ctx->opcode));
    gen_op_load_gpr_T1(rB(ctx->opcode));
    gen_op_POWER_doz();
    gen_op_store_T0_gpr(rD(ctx->opcode));
    if (unlikely(Rc(ctx->opcode) != 0))
        gen_set_Rc0(ctx);
}

/* dozo - dozo. */
GEN_HANDLER(dozo, 0x1F, 0x08, 0x18, 0x00000000, PPC_POWER_BR)
{
    gen_op_load_gpr_T0(rA(ctx->opcode));
    gen_op_load_gpr_T1(rB(ctx->opcode));
    gen_op_POWER_dozo();
    gen_op_store_T0_gpr(rD(ctx->opcode));
    if (unlikely(Rc(ctx->opcode) != 0))
        gen_set_Rc0(ctx);
}

/* dozi */
GEN_HANDLER(dozi, 0x09, 0xFF, 0xFF, 0x00000000, PPC_POWER_BR)
{
    gen_op_load_gpr_T0(rA(ctx->opcode));
    gen_op_set_T1(SIMM(ctx->opcode));
    gen_op_POWER_doz();
    gen_op_store_T0_gpr(rD(ctx->opcode));
}

/* As lscbx load from memory byte after byte, it's always endian safe */
#define op_POWER_lscbx(start, ra, rb) \
(*gen_op_POWER_lscbx[ctx->mem_idx])(start, ra, rb)
#if defined(CONFIG_USER_ONLY)
static GenOpFunc3 *gen_op_POWER_lscbx[] = {
    &gen_op_POWER_lscbx_raw,
    &gen_op_POWER_lscbx_raw,
};
#else
static GenOpFunc3 *gen_op_POWER_lscbx[] = {
    &gen_op_POWER_lscbx_user,
    &gen_op_POWER_lscbx_user,
    &gen_op_POWER_lscbx_kernel,
    &gen_op_POWER_lscbx_kernel,
};
#endif
<<<<<<< HEAD
    ctx.fpu_enabled = msr_fp;
=======

/* lscbx - lscbx. */
GEN_HANDLER(lscbx, 0x1F, 0x15, 0x08, 0x00000000, PPC_POWER_BR)
{
    int ra = rA(ctx->opcode);
    int rb = rB(ctx->opcode);

    gen_addr_reg_index(ctx);
    if (ra == 0) {
        ra = rb;
    }
    /* NIP cannot be restored if the memory exception comes from an helper */
    gen_update_nip(ctx, ctx->nip - 4);
    gen_op_load_xer_bc();
    gen_op_load_xer_cmp();
    op_POWER_lscbx(rD(ctx->opcode), ra, rb);
    gen_op_store_xer_bc();
    if (unlikely(Rc(ctx->opcode) != 0))
        gen_set_Rc0(ctx);
}

/* maskg - maskg. */
GEN_HANDLER(maskg, 0x1F, 0x1D, 0x00, 0x00000000, PPC_POWER_BR)
{
    gen_op_load_gpr_T0(rS(ctx->opcode));
    gen_op_load_gpr_T1(rB(ctx->opcode));
    gen_op_POWER_maskg();
    gen_op_store_T0_gpr(rA(ctx->opcode));
    if (unlikely(Rc(ctx->opcode) != 0))
        gen_set_Rc0(ctx);
}

/* maskir - maskir. */
GEN_HANDLER(maskir, 0x1F, 0x1D, 0x10, 0x00000000, PPC_POWER_BR)
{
    gen_op_load_gpr_T0(rA(ctx->opcode));
    gen_op_load_gpr_T1(rS(ctx->opcode));
    gen_op_load_gpr_T2(rB(ctx->opcode));
    gen_op_POWER_maskir();
    gen_op_store_T0_gpr(rA(ctx->opcode));
    if (unlikely(Rc(ctx->opcode) != 0))
        gen_set_Rc0(ctx);
}

/* mul - mul. */
GEN_HANDLER(mul, 0x1F, 0x0B, 0x03, 0x00000000, PPC_POWER_BR)
{
    gen_op_load_gpr_T0(rA(ctx->opcode));
    gen_op_load_gpr_T1(rB(ctx->opcode));
    gen_op_POWER_mul();
    gen_op_store_T0_gpr(rD(ctx->opcode));
    if (unlikely(Rc(ctx->opcode) != 0))
        gen_set_Rc0(ctx);
}

/* mulo - mulo. */
GEN_HANDLER(mulo, 0x1F, 0x0B, 0x13, 0x00000000, PPC_POWER_BR)
{
    gen_op_load_gpr_T0(rA(ctx->opcode));
    gen_op_load_gpr_T1(rB(ctx->opcode));
    gen_op_POWER_mulo();
    gen_op_store_T0_gpr(rD(ctx->opcode));
    if (unlikely(Rc(ctx->opcode) != 0))
        gen_set_Rc0(ctx);
}

/* nabs - nabs. */
GEN_HANDLER(nabs, 0x1F, 0x08, 0x0F, 0x00000000, PPC_POWER_BR)
{
    gen_op_load_gpr_T0(rA(ctx->opcode));
    gen_op_POWER_nabs();
    gen_op_store_T0_gpr(rD(ctx->opcode));
    if (unlikely(Rc(ctx->opcode) != 0))
        gen_set_Rc0(ctx);
}

/* nabso - nabso. */
GEN_HANDLER(nabso, 0x1F, 0x08, 0x1F, 0x00000000, PPC_POWER_BR)
{
    gen_op_load_gpr_T0(rA(ctx->opcode));
    gen_op_POWER_nabso();
    gen_op_store_T0_gpr(rD(ctx->opcode));
    if (unlikely(Rc(ctx->opcode) != 0))
        gen_set_Rc0(ctx);
}

/* rlmi - rlmi. */
GEN_HANDLER(rlmi, 0x16, 0xFF, 0xFF, 0x00000000, PPC_POWER_BR)
{
    uint32_t mb, me;

    mb = MB(ctx->opcode);
    me = ME(ctx->opcode);
    gen_op_load_gpr_T0(rS(ctx->opcode));
    gen_op_load_gpr_T1(rA(ctx->opcode));
    gen_op_load_gpr_T2(rB(ctx->opcode));
    gen_op_POWER_rlmi(MASK(mb, me), ~MASK(mb, me));
    gen_op_store_T0_gpr(rA(ctx->opcode));
    if (unlikely(Rc(ctx->opcode) != 0))
        gen_set_Rc0(ctx);
}

/* rrib - rrib. */
GEN_HANDLER(rrib, 0x1F, 0x19, 0x10, 0x00000000, PPC_POWER_BR)
{
    gen_op_load_gpr_T0(rS(ctx->opcode));
    gen_op_load_gpr_T1(rA(ctx->opcode));
    gen_op_load_gpr_T2(rB(ctx->opcode));
    gen_op_POWER_rrib();
    gen_op_store_T0_gpr(rA(ctx->opcode));
    if (unlikely(Rc(ctx->opcode) != 0))
        gen_set_Rc0(ctx);
}

/* sle - sle. */
GEN_HANDLER(sle, 0x1F, 0x19, 0x04, 0x00000000, PPC_POWER_BR)
{
    gen_op_load_gpr_T0(rS(ctx->opcode));
    gen_op_load_gpr_T1(rB(ctx->opcode));
    gen_op_POWER_sle();
    gen_op_store_T0_gpr(rA(ctx->opcode));
    if (unlikely(Rc(ctx->opcode) != 0))
        gen_set_Rc0(ctx);
}

/* sleq - sleq. */
GEN_HANDLER(sleq, 0x1F, 0x19, 0x06, 0x00000000, PPC_POWER_BR)
{
    gen_op_load_gpr_T0(rS(ctx->opcode));
    gen_op_load_gpr_T1(rB(ctx->opcode));
    gen_op_POWER_sleq();
    gen_op_store_T0_gpr(rA(ctx->opcode));
    if (unlikely(Rc(ctx->opcode) != 0))
        gen_set_Rc0(ctx);
}

/* sliq - sliq. */
GEN_HANDLER(sliq, 0x1F, 0x18, 0x05, 0x00000000, PPC_POWER_BR)
{
    gen_op_load_gpr_T0(rS(ctx->opcode));
    gen_op_set_T1(SH(ctx->opcode));
    gen_op_POWER_sle();
    gen_op_store_T0_gpr(rA(ctx->opcode));
    if (unlikely(Rc(ctx->opcode) != 0))
        gen_set_Rc0(ctx);
}

/* slliq - slliq. */
GEN_HANDLER(slliq, 0x1F, 0x18, 0x07, 0x00000000, PPC_POWER_BR)
{
    gen_op_load_gpr_T0(rS(ctx->opcode));
    gen_op_set_T1(SH(ctx->opcode));
    gen_op_POWER_sleq();
    gen_op_store_T0_gpr(rA(ctx->opcode));
    if (unlikely(Rc(ctx->opcode) != 0))
        gen_set_Rc0(ctx);
}

/* sllq - sllq. */
GEN_HANDLER(sllq, 0x1F, 0x18, 0x06, 0x00000000, PPC_POWER_BR)
{
    gen_op_load_gpr_T0(rS(ctx->opcode));
    gen_op_load_gpr_T1(rB(ctx->opcode));
    gen_op_POWER_sllq();
    gen_op_store_T0_gpr(rA(ctx->opcode));
    if (unlikely(Rc(ctx->opcode) != 0))
        gen_set_Rc0(ctx);
}

/* slq - slq. */
GEN_HANDLER(slq, 0x1F, 0x18, 0x04, 0x00000000, PPC_POWER_BR)
{
    gen_op_load_gpr_T0(rS(ctx->opcode));
    gen_op_load_gpr_T1(rB(ctx->opcode));
    gen_op_POWER_slq();
    gen_op_store_T0_gpr(rA(ctx->opcode));
    if (unlikely(Rc(ctx->opcode) != 0))
        gen_set_Rc0(ctx);
}

/* sraiq - sraiq. */
GEN_HANDLER(sraiq, 0x1F, 0x18, 0x1D, 0x00000000, PPC_POWER_BR)
{
    gen_op_load_gpr_T0(rS(ctx->opcode));
    gen_op_set_T1(SH(ctx->opcode));
    gen_op_POWER_sraq();
    gen_op_store_T0_gpr(rA(ctx->opcode));
    if (unlikely(Rc(ctx->opcode) != 0))
        gen_set_Rc0(ctx);
}

/* sraq - sraq. */
GEN_HANDLER(sraq, 0x1F, 0x18, 0x1C, 0x00000000, PPC_POWER_BR)
{
    gen_op_load_gpr_T0(rS(ctx->opcode));
    gen_op_load_gpr_T1(rB(ctx->opcode));
    gen_op_POWER_sraq();
    gen_op_store_T0_gpr(rA(ctx->opcode));
    if (unlikely(Rc(ctx->opcode) != 0))
        gen_set_Rc0(ctx);
}

/* sre - sre. */
GEN_HANDLER(sre, 0x1F, 0x19, 0x14, 0x00000000, PPC_POWER_BR)
{
    gen_op_load_gpr_T0(rS(ctx->opcode));
    gen_op_load_gpr_T1(rB(ctx->opcode));
    gen_op_POWER_sre();
    gen_op_store_T0_gpr(rA(ctx->opcode));
    if (unlikely(Rc(ctx->opcode) != 0))
        gen_set_Rc0(ctx);
}

/* srea - srea. */
GEN_HANDLER(srea, 0x1F, 0x19, 0x1C, 0x00000000, PPC_POWER_BR)
{
    gen_op_load_gpr_T0(rS(ctx->opcode));
    gen_op_load_gpr_T1(rB(ctx->opcode));
    gen_op_POWER_srea();
    gen_op_store_T0_gpr(rA(ctx->opcode));
    if (unlikely(Rc(ctx->opcode) != 0))
        gen_set_Rc0(ctx);
}

/* sreq */
GEN_HANDLER(sreq, 0x1F, 0x19, 0x16, 0x00000000, PPC_POWER_BR)
{
    gen_op_load_gpr_T0(rS(ctx->opcode));
    gen_op_load_gpr_T1(rB(ctx->opcode));
    gen_op_POWER_sreq();
    gen_op_store_T0_gpr(rA(ctx->opcode));
    if (unlikely(Rc(ctx->opcode) != 0))
        gen_set_Rc0(ctx);
}

/* sriq */
GEN_HANDLER(sriq, 0x1F, 0x18, 0x15, 0x00000000, PPC_POWER_BR)
{
    gen_op_load_gpr_T0(rS(ctx->opcode));
    gen_op_set_T1(SH(ctx->opcode));
    gen_op_POWER_srq();
    gen_op_store_T0_gpr(rA(ctx->opcode));
    if (unlikely(Rc(ctx->opcode) != 0))
        gen_set_Rc0(ctx);
}

/* srliq */
GEN_HANDLER(srliq, 0x1F, 0x18, 0x17, 0x00000000, PPC_POWER_BR)
{
    gen_op_load_gpr_T0(rS(ctx->opcode));
    gen_op_load_gpr_T1(rB(ctx->opcode));
    gen_op_set_T1(SH(ctx->opcode));
    gen_op_POWER_srlq();
    gen_op_store_T0_gpr(rA(ctx->opcode));
    if (unlikely(Rc(ctx->opcode) != 0))
        gen_set_Rc0(ctx);
}

/* srlq */
GEN_HANDLER(srlq, 0x1F, 0x18, 0x16, 0x00000000, PPC_POWER_BR)
{
    gen_op_load_gpr_T0(rS(ctx->opcode));
    gen_op_load_gpr_T1(rB(ctx->opcode));
    gen_op_POWER_srlq();
    gen_op_store_T0_gpr(rA(ctx->opcode));
    if (unlikely(Rc(ctx->opcode) != 0))
        gen_set_Rc0(ctx);
}

/* srq */
GEN_HANDLER(srq, 0x1F, 0x18, 0x14, 0x00000000, PPC_POWER_BR)
{
    gen_op_load_gpr_T0(rS(ctx->opcode));
    gen_op_load_gpr_T1(rB(ctx->opcode));
    gen_op_POWER_srq();
    gen_op_store_T0_gpr(rA(ctx->opcode));
    if (unlikely(Rc(ctx->opcode) != 0))
        gen_set_Rc0(ctx);
}

/* PowerPC 602 specific instructions */
/* dsa  */
GEN_HANDLER(dsa, 0x1F, 0x14, 0x13, 0x03FFF801, PPC_602_SPEC)
{
    /* XXX: TODO */
    GEN_EXCP_INVAL(ctx);
}

/* esa */
GEN_HANDLER(esa, 0x1F, 0x14, 0x12, 0x03FFF801, PPC_602_SPEC)
{
    /* XXX: TODO */
    GEN_EXCP_INVAL(ctx);
}

/* mfrom */
GEN_HANDLER(mfrom, 0x1F, 0x09, 0x08, 0x03E0F801, PPC_602_SPEC)
{
#if defined(CONFIG_USER_ONLY)
    GEN_EXCP_PRIVOPC(ctx);
#else
    if (unlikely(!ctx->supervisor)) {
        GEN_EXCP_PRIVOPC(ctx);
        return;
    }
    gen_op_load_gpr_T0(rA(ctx->opcode));
    gen_op_602_mfrom();
    gen_op_store_T0_gpr(rD(ctx->opcode));
#endif
}

/* 602 - 603 - G2 TLB management */
/* tlbld */
GEN_HANDLER(tlbld_6xx, 0x1F, 0x12, 0x1E, 0x03FF0001, PPC_6xx_TLB)
{
#if defined(CONFIG_USER_ONLY)
    GEN_EXCP_PRIVOPC(ctx);
#else
    if (unlikely(!ctx->supervisor)) {
        GEN_EXCP_PRIVOPC(ctx);
        return;
    }
    gen_op_load_gpr_T0(rB(ctx->opcode));
    gen_op_6xx_tlbld();
#endif
}

/* tlbli */
GEN_HANDLER(tlbli_6xx, 0x1F, 0x12, 0x1F, 0x03FF0001, PPC_6xx_TLB)
{
#if defined(CONFIG_USER_ONLY)
    GEN_EXCP_PRIVOPC(ctx);
#else
    if (unlikely(!ctx->supervisor)) {
        GEN_EXCP_PRIVOPC(ctx);
        return;
    }
    gen_op_load_gpr_T0(rB(ctx->opcode));
    gen_op_6xx_tlbli();
#endif
}

/* 74xx TLB management */
/* tlbld */
GEN_HANDLER(tlbld_74xx, 0x1F, 0x12, 0x1E, 0x03FF0001, PPC_74xx_TLB)
{
#if defined(CONFIG_USER_ONLY)
    GEN_EXCP_PRIVOPC(ctx);
#else
    if (unlikely(!ctx->supervisor)) {
        GEN_EXCP_PRIVOPC(ctx);
        return;
    }
    gen_op_load_gpr_T0(rB(ctx->opcode));
    gen_op_74xx_tlbld();
#endif
}

/* tlbli */
GEN_HANDLER(tlbli_74xx, 0x1F, 0x12, 0x1F, 0x03FF0001, PPC_74xx_TLB)
{
#if defined(CONFIG_USER_ONLY)
    GEN_EXCP_PRIVOPC(ctx);
#else
    if (unlikely(!ctx->supervisor)) {
        GEN_EXCP_PRIVOPC(ctx);
        return;
    }
    gen_op_load_gpr_T0(rB(ctx->opcode));
    gen_op_74xx_tlbli();
#endif
}

/* POWER instructions not in PowerPC 601 */
/* clf */
GEN_HANDLER(clf, 0x1F, 0x16, 0x03, 0x03E00000, PPC_POWER)
{
    /* Cache line flush: implemented as no-op */
}

/* cli */
GEN_HANDLER(cli, 0x1F, 0x16, 0x0F, 0x03E00000, PPC_POWER)
{
    /* Cache line invalidate: privileged and treated as no-op */
#if defined(CONFIG_USER_ONLY)
    GEN_EXCP_PRIVOPC(ctx);
#else
    if (unlikely(!ctx->supervisor)) {
        GEN_EXCP_PRIVOPC(ctx);
        return;
    }
#endif
}

/* dclst */
GEN_HANDLER(dclst, 0x1F, 0x16, 0x13, 0x03E00000, PPC_POWER)
{
    /* Data cache line store: treated as no-op */
}

GEN_HANDLER(mfsri, 0x1F, 0x13, 0x13, 0x00000001, PPC_POWER)
{
#if defined(CONFIG_USER_ONLY)
    GEN_EXCP_PRIVOPC(ctx);
#else
    if (unlikely(!ctx->supervisor)) {
        GEN_EXCP_PRIVOPC(ctx);
        return;
    }
    int ra = rA(ctx->opcode);
    int rd = rD(ctx->opcode);

    gen_addr_reg_index(ctx);
    gen_op_POWER_mfsri();
    gen_op_store_T0_gpr(rd);
    if (ra != 0 && ra != rd)
        gen_op_store_T1_gpr(ra);
#endif
}

GEN_HANDLER(rac, 0x1F, 0x12, 0x19, 0x00000001, PPC_POWER)
{
#if defined(CONFIG_USER_ONLY)
    GEN_EXCP_PRIVOPC(ctx);
#else
    if (unlikely(!ctx->supervisor)) {
        GEN_EXCP_PRIVOPC(ctx);
        return;
    }
    gen_addr_reg_index(ctx);
    gen_op_POWER_rac();
    gen_op_store_T0_gpr(rD(ctx->opcode));
#endif
}

GEN_HANDLER(rfsvc, 0x13, 0x12, 0x02, 0x03FFF0001, PPC_POWER)
{
#if defined(CONFIG_USER_ONLY)
    GEN_EXCP_PRIVOPC(ctx);
#else
    if (unlikely(!ctx->supervisor)) {
        GEN_EXCP_PRIVOPC(ctx);
        return;
    }
    gen_op_POWER_rfsvc();
    GEN_SYNC(ctx);
#endif
}

/* svc is not implemented for now */

/* POWER2 specific instructions */
/* Quad manipulation (load/store two floats at a time) */
#define op_POWER2_lfq() (*gen_op_POWER2_lfq[ctx->mem_idx])()
#define op_POWER2_stfq() (*gen_op_POWER2_stfq[ctx->mem_idx])()
#if defined(CONFIG_USER_ONLY)
static GenOpFunc *gen_op_POWER2_lfq[] = {
    &gen_op_POWER2_lfq_le_raw,
    &gen_op_POWER2_lfq_raw,
};
static GenOpFunc *gen_op_POWER2_stfq[] = {
    &gen_op_POWER2_stfq_le_raw,
    &gen_op_POWER2_stfq_raw,
};
#else
static GenOpFunc *gen_op_POWER2_lfq[] = {
    &gen_op_POWER2_lfq_le_user,
    &gen_op_POWER2_lfq_user,
    &gen_op_POWER2_lfq_le_kernel,
    &gen_op_POWER2_lfq_kernel,
};
static GenOpFunc *gen_op_POWER2_stfq[] = {
    &gen_op_POWER2_stfq_le_user,
    &gen_op_POWER2_stfq_user,
    &gen_op_POWER2_stfq_le_kernel,
    &gen_op_POWER2_stfq_kernel,
};
#endif

/* lfq */
GEN_HANDLER(lfq, 0x38, 0xFF, 0xFF, 0x00000003, PPC_POWER2)
{
    /* NIP cannot be restored if the memory exception comes from an helper */
    gen_update_nip(ctx, ctx->nip - 4);
    gen_addr_imm_index(ctx, 0);
    op_POWER2_lfq();
    gen_op_store_FT0_fpr(rD(ctx->opcode));
    gen_op_store_FT1_fpr(rD(ctx->opcode) + 1);
}

/* lfqu */
GEN_HANDLER(lfqu, 0x39, 0xFF, 0xFF, 0x00000003, PPC_POWER2)
{
    int ra = rA(ctx->opcode);

    /* NIP cannot be restored if the memory exception comes from an helper */
    gen_update_nip(ctx, ctx->nip - 4);
    gen_addr_imm_index(ctx, 0);
    op_POWER2_lfq();
    gen_op_store_FT0_fpr(rD(ctx->opcode));
    gen_op_store_FT1_fpr(rD(ctx->opcode) + 1);
    if (ra != 0)
        gen_op_store_T0_gpr(ra);
}

/* lfqux */
GEN_HANDLER(lfqux, 0x1F, 0x17, 0x19, 0x00000001, PPC_POWER2)
{
    int ra = rA(ctx->opcode);

    /* NIP cannot be restored if the memory exception comes from an helper */
    gen_update_nip(ctx, ctx->nip - 4);
    gen_addr_reg_index(ctx);
    op_POWER2_lfq();
    gen_op_store_FT0_fpr(rD(ctx->opcode));
    gen_op_store_FT1_fpr(rD(ctx->opcode) + 1);
    if (ra != 0)
        gen_op_store_T0_gpr(ra);
}

/* lfqx */
GEN_HANDLER(lfqx, 0x1F, 0x17, 0x18, 0x00000001, PPC_POWER2)
{
    /* NIP cannot be restored if the memory exception comes from an helper */
    gen_update_nip(ctx, ctx->nip - 4);
    gen_addr_reg_index(ctx);
    op_POWER2_lfq();
    gen_op_store_FT0_fpr(rD(ctx->opcode));
    gen_op_store_FT1_fpr(rD(ctx->opcode) + 1);
}

/* stfq */
GEN_HANDLER(stfq, 0x3C, 0xFF, 0xFF, 0x00000003, PPC_POWER2)
{
    /* NIP cannot be restored if the memory exception comes from an helper */
    gen_update_nip(ctx, ctx->nip - 4);
    gen_addr_imm_index(ctx, 0);
    gen_op_load_fpr_FT0(rS(ctx->opcode));
    gen_op_load_fpr_FT1(rS(ctx->opcode) + 1);
    op_POWER2_stfq();
}

/* stfqu */
GEN_HANDLER(stfqu, 0x3D, 0xFF, 0xFF, 0x00000003, PPC_POWER2)
{
    int ra = rA(ctx->opcode);

    /* NIP cannot be restored if the memory exception comes from an helper */
    gen_update_nip(ctx, ctx->nip - 4);
    gen_addr_imm_index(ctx, 0);
    gen_op_load_fpr_FT0(rS(ctx->opcode));
    gen_op_load_fpr_FT1(rS(ctx->opcode) + 1);
    op_POWER2_stfq();
    if (ra != 0)
        gen_op_store_T0_gpr(ra);
}

/* stfqux */
GEN_HANDLER(stfqux, 0x1F, 0x17, 0x1D, 0x00000001, PPC_POWER2)
{
    int ra = rA(ctx->opcode);

    /* NIP cannot be restored if the memory exception comes from an helper */
    gen_update_nip(ctx, ctx->nip - 4);
    gen_addr_reg_index(ctx);
    gen_op_load_fpr_FT0(rS(ctx->opcode));
    gen_op_load_fpr_FT1(rS(ctx->opcode) + 1);
    op_POWER2_stfq();
    if (ra != 0)
        gen_op_store_T0_gpr(ra);
}

/* stfqx */
GEN_HANDLER(stfqx, 0x1F, 0x17, 0x1C, 0x00000001, PPC_POWER2)
{
    /* NIP cannot be restored if the memory exception comes from an helper */
    gen_update_nip(ctx, ctx->nip - 4);
    gen_addr_reg_index(ctx);
    gen_op_load_fpr_FT0(rS(ctx->opcode));
    gen_op_load_fpr_FT1(rS(ctx->opcode) + 1);
    op_POWER2_stfq();
}

/* BookE specific instructions */
/* XXX: not implemented on 440 ? */
GEN_HANDLER(mfapidi, 0x1F, 0x13, 0x08, 0x0000F801, PPC_BOOKE_EXT)
{
    /* XXX: TODO */
    GEN_EXCP_INVAL(ctx);
}

/* XXX: not implemented on 440 ? */
GEN_HANDLER(tlbiva, 0x1F, 0x12, 0x18, 0x03FFF801, PPC_BOOKE_EXT)
{
#if defined(CONFIG_USER_ONLY)
    GEN_EXCP_PRIVOPC(ctx);
#else
    if (unlikely(!ctx->supervisor)) {
        GEN_EXCP_PRIVOPC(ctx);
        return;
    }
    gen_addr_reg_index(ctx);
    /* Use the same micro-ops as for tlbie */
#if defined(TARGET_PPC64)
    if (ctx->sf_mode)
        gen_op_tlbie_64();
    else
#endif
        gen_op_tlbie();
#endif
}

/* All 405 MAC instructions are translated here */
static inline void gen_405_mulladd_insn (DisasContext *ctx, int opc2, int opc3,
                                         int ra, int rb, int rt, int Rc)
{
    gen_op_load_gpr_T0(ra);
    gen_op_load_gpr_T1(rb);
    switch (opc3 & 0x0D) {
    case 0x05:
        /* macchw    - macchw.    - macchwo   - macchwo.   */
        /* macchws   - macchws.   - macchwso  - macchwso.  */
        /* nmacchw   - nmacchw.   - nmacchwo  - nmacchwo.  */
        /* nmacchws  - nmacchws.  - nmacchwso - nmacchwso. */
        /* mulchw - mulchw. */
        gen_op_405_mulchw();
        break;
    case 0x04:
        /* macchwu   - macchwu.   - macchwuo  - macchwuo.  */
        /* macchwsu  - macchwsu.  - macchwsuo - macchwsuo. */
        /* mulchwu - mulchwu. */
        gen_op_405_mulchwu();
        break;
    case 0x01:
        /* machhw    - machhw.    - machhwo   - machhwo.   */
        /* machhws   - machhws.   - machhwso  - machhwso.  */
        /* nmachhw   - nmachhw.   - nmachhwo  - nmachhwo.  */
        /* nmachhws  - nmachhws.  - nmachhwso - nmachhwso. */
        /* mulhhw - mulhhw. */
        gen_op_405_mulhhw();
        break;
    case 0x00:
        /* machhwu   - machhwu.   - machhwuo  - machhwuo.  */
        /* machhwsu  - machhwsu.  - machhwsuo - machhwsuo. */
        /* mulhhwu - mulhhwu. */
        gen_op_405_mulhhwu();
        break;
    case 0x0D:
        /* maclhw    - maclhw.    - maclhwo   - maclhwo.   */
        /* maclhws   - maclhws.   - maclhwso  - maclhwso.  */
        /* nmaclhw   - nmaclhw.   - nmaclhwo  - nmaclhwo.  */
        /* nmaclhws  - nmaclhws.  - nmaclhwso - nmaclhwso. */
        /* mullhw - mullhw. */
        gen_op_405_mullhw();
        break;
    case 0x0C:
        /* maclhwu   - maclhwu.   - maclhwuo  - maclhwuo.  */
        /* maclhwsu  - maclhwsu.  - maclhwsuo - maclhwsuo. */
        /* mullhwu - mullhwu. */
        gen_op_405_mullhwu();
        break;
    }
    if (opc2 & 0x02) {
        /* nmultiply-and-accumulate (0x0E) */
        gen_op_neg();
    }
    if (opc2 & 0x04) {
        /* (n)multiply-and-accumulate (0x0C - 0x0E) */
        gen_op_load_gpr_T2(rt);
        gen_op_move_T1_T0();
        gen_op_405_add_T0_T2();
    }
    if (opc3 & 0x10) {
        /* Check overflow */
        if (opc3 & 0x01)
            gen_op_405_check_ov();
        else
            gen_op_405_check_ovu();
    }
    if (opc3 & 0x02) {
        /* Saturate */
        if (opc3 & 0x01)
            gen_op_405_check_sat();
        else
            gen_op_405_check_satu();
    }
    gen_op_store_T0_gpr(rt);
    if (unlikely(Rc) != 0) {
        /* Update Rc0 */
        gen_set_Rc0(ctx);
    }
}

#define GEN_MAC_HANDLER(name, opc2, opc3)                                     \
GEN_HANDLER(name, 0x04, opc2, opc3, 0x00000000, PPC_405_MAC)                  \
{                                                                             \
    gen_405_mulladd_insn(ctx, opc2, opc3, rA(ctx->opcode), rB(ctx->opcode),   \
                         rD(ctx->opcode), Rc(ctx->opcode));                   \
}

/* macchw    - macchw.    */
GEN_MAC_HANDLER(macchw, 0x0C, 0x05);
/* macchwo   - macchwo.   */
GEN_MAC_HANDLER(macchwo, 0x0C, 0x15);
/* macchws   - macchws.   */
GEN_MAC_HANDLER(macchws, 0x0C, 0x07);
/* macchwso  - macchwso.  */
GEN_MAC_HANDLER(macchwso, 0x0C, 0x17);
/* macchwsu  - macchwsu.  */
GEN_MAC_HANDLER(macchwsu, 0x0C, 0x06);
/* macchwsuo - macchwsuo. */
GEN_MAC_HANDLER(macchwsuo, 0x0C, 0x16);
/* macchwu   - macchwu.   */
GEN_MAC_HANDLER(macchwu, 0x0C, 0x04);
/* macchwuo  - macchwuo.  */
GEN_MAC_HANDLER(macchwuo, 0x0C, 0x14);
/* machhw    - machhw.    */
GEN_MAC_HANDLER(machhw, 0x0C, 0x01);
/* machhwo   - machhwo.   */
GEN_MAC_HANDLER(machhwo, 0x0C, 0x11);
/* machhws   - machhws.   */
GEN_MAC_HANDLER(machhws, 0x0C, 0x03);
/* machhwso  - machhwso.  */
GEN_MAC_HANDLER(machhwso, 0x0C, 0x13);
/* machhwsu  - machhwsu.  */
GEN_MAC_HANDLER(machhwsu, 0x0C, 0x02);
/* machhwsuo - machhwsuo. */
GEN_MAC_HANDLER(machhwsuo, 0x0C, 0x12);
/* machhwu   - machhwu.   */
GEN_MAC_HANDLER(machhwu, 0x0C, 0x00);
/* machhwuo  - machhwuo.  */
GEN_MAC_HANDLER(machhwuo, 0x0C, 0x10);
/* maclhw    - maclhw.    */
GEN_MAC_HANDLER(maclhw, 0x0C, 0x0D);
/* maclhwo   - maclhwo.   */
GEN_MAC_HANDLER(maclhwo, 0x0C, 0x1D);
/* maclhws   - maclhws.   */
GEN_MAC_HANDLER(maclhws, 0x0C, 0x0F);
/* maclhwso  - maclhwso.  */
GEN_MAC_HANDLER(maclhwso, 0x0C, 0x1F);
/* maclhwu   - maclhwu.   */
GEN_MAC_HANDLER(maclhwu, 0x0C, 0x0C);
/* maclhwuo  - maclhwuo.  */
GEN_MAC_HANDLER(maclhwuo, 0x0C, 0x1C);
/* maclhwsu  - maclhwsu.  */
GEN_MAC_HANDLER(maclhwsu, 0x0C, 0x0E);
/* maclhwsuo - maclhwsuo. */
GEN_MAC_HANDLER(maclhwsuo, 0x0C, 0x1E);
/* nmacchw   - nmacchw.   */
GEN_MAC_HANDLER(nmacchw, 0x0E, 0x05);
/* nmacchwo  - nmacchwo.  */
GEN_MAC_HANDLER(nmacchwo, 0x0E, 0x15);
/* nmacchws  - nmacchws.  */
GEN_MAC_HANDLER(nmacchws, 0x0E, 0x07);
/* nmacchwso - nmacchwso. */
GEN_MAC_HANDLER(nmacchwso, 0x0E, 0x17);
/* nmachhw   - nmachhw.   */
GEN_MAC_HANDLER(nmachhw, 0x0E, 0x01);
/* nmachhwo  - nmachhwo.  */
GEN_MAC_HANDLER(nmachhwo, 0x0E, 0x11);
/* nmachhws  - nmachhws.  */
GEN_MAC_HANDLER(nmachhws, 0x0E, 0x03);
/* nmachhwso - nmachhwso. */
GEN_MAC_HANDLER(nmachhwso, 0x0E, 0x13);
/* nmaclhw   - nmaclhw.   */
GEN_MAC_HANDLER(nmaclhw, 0x0E, 0x0D);
/* nmaclhwo  - nmaclhwo.  */
GEN_MAC_HANDLER(nmaclhwo, 0x0E, 0x1D);
/* nmaclhws  - nmaclhws.  */
GEN_MAC_HANDLER(nmaclhws, 0x0E, 0x0F);
/* nmaclhwso - nmaclhwso. */
GEN_MAC_HANDLER(nmaclhwso, 0x0E, 0x1F);

/* mulchw  - mulchw.  */
GEN_MAC_HANDLER(mulchw, 0x08, 0x05);
/* mulchwu - mulchwu. */
GEN_MAC_HANDLER(mulchwu, 0x08, 0x04);
/* mulhhw  - mulhhw.  */
GEN_MAC_HANDLER(mulhhw, 0x08, 0x01);
/* mulhhwu - mulhhwu. */
GEN_MAC_HANDLER(mulhhwu, 0x08, 0x00);
/* mullhw  - mullhw.  */
GEN_MAC_HANDLER(mullhw, 0x08, 0x0D);
/* mullhwu - mullhwu. */
GEN_MAC_HANDLER(mullhwu, 0x08, 0x0C);

/* mfdcr */
GEN_HANDLER(mfdcr, 0x1F, 0x03, 0x0A, 0x00000001, PPC_EMB_COMMON)
{
#if defined(CONFIG_USER_ONLY)
    GEN_EXCP_PRIVREG(ctx);
#else
    uint32_t dcrn = SPR(ctx->opcode);

    if (unlikely(!ctx->supervisor)) {
        GEN_EXCP_PRIVREG(ctx);
        return;
    }
    gen_op_set_T0(dcrn);
    gen_op_load_dcr();
    gen_op_store_T0_gpr(rD(ctx->opcode));
#endif
}

/* mtdcr */
GEN_HANDLER(mtdcr, 0x1F, 0x03, 0x0E, 0x00000001, PPC_EMB_COMMON)
{
#if defined(CONFIG_USER_ONLY)
    GEN_EXCP_PRIVREG(ctx);
#else
    uint32_t dcrn = SPR(ctx->opcode);

    if (unlikely(!ctx->supervisor)) {
        GEN_EXCP_PRIVREG(ctx);
        return;
    }
    gen_op_set_T0(dcrn);
    gen_op_load_gpr_T1(rS(ctx->opcode));
    gen_op_store_dcr();
#endif
}

/* mfdcrx */
/* XXX: not implemented on 440 ? */
GEN_HANDLER(mfdcrx, 0x1F, 0x03, 0x08, 0x00000000, PPC_BOOKE_EXT)
{
#if defined(CONFIG_USER_ONLY)
    GEN_EXCP_PRIVREG(ctx);
#else
    if (unlikely(!ctx->supervisor)) {
        GEN_EXCP_PRIVREG(ctx);
        return;
    }
    gen_op_load_gpr_T0(rA(ctx->opcode));
    gen_op_load_dcr();
    gen_op_store_T0_gpr(rD(ctx->opcode));
    /* Note: Rc update flag set leads to undefined state of Rc0 */
#endif
}

/* mtdcrx */
/* XXX: not implemented on 440 ? */
GEN_HANDLER(mtdcrx, 0x1F, 0x03, 0x0C, 0x00000000, PPC_BOOKE_EXT)
{
#if defined(CONFIG_USER_ONLY)
    GEN_EXCP_PRIVREG(ctx);
#else
    if (unlikely(!ctx->supervisor)) {
        GEN_EXCP_PRIVREG(ctx);
        return;
    }
    gen_op_load_gpr_T0(rA(ctx->opcode));
    gen_op_load_gpr_T1(rS(ctx->opcode));
    gen_op_store_dcr();
    /* Note: Rc update flag set leads to undefined state of Rc0 */
#endif
}

/* mfdcrux (PPC 460) : user-mode access to DCR */
GEN_HANDLER(mfdcrux, 0x1F, 0x03, 0x09, 0x00000000, PPC_DCRUX)
{
    gen_op_load_gpr_T0(rA(ctx->opcode));
    gen_op_load_dcr();
    gen_op_store_T0_gpr(rD(ctx->opcode));
    /* Note: Rc update flag set leads to undefined state of Rc0 */
}

/* mtdcrux (PPC 460) : user-mode access to DCR */
GEN_HANDLER(mtdcrux, 0x1F, 0x03, 0x0D, 0x00000000, PPC_DCRUX)
{
    gen_op_load_gpr_T0(rA(ctx->opcode));
    gen_op_load_gpr_T1(rS(ctx->opcode));
    gen_op_store_dcr();
    /* Note: Rc update flag set leads to undefined state of Rc0 */
}

/* dccci */
GEN_HANDLER(dccci, 0x1F, 0x06, 0x0E, 0x03E00001, PPC_4xx_COMMON)
{
#if defined(CONFIG_USER_ONLY)
    GEN_EXCP_PRIVOPC(ctx);
#else
    if (unlikely(!ctx->supervisor)) {
        GEN_EXCP_PRIVOPC(ctx);
        return;
    }
    /* interpreted as no-op */
#endif
}

/* dcread */
GEN_HANDLER(dcread, 0x1F, 0x06, 0x0F, 0x00000001, PPC_4xx_COMMON)
{
#if defined(CONFIG_USER_ONLY)
    GEN_EXCP_PRIVOPC(ctx);
#else
    if (unlikely(!ctx->supervisor)) {
        GEN_EXCP_PRIVOPC(ctx);
        return;
    }
    gen_addr_reg_index(ctx);
    op_ldst(lwz);
    gen_op_store_T0_gpr(rD(ctx->opcode));
#endif
}

/* icbt */
GEN_HANDLER(icbt_40x, 0x1F, 0x06, 0x08, 0x03E00001, PPC_40x_ICBT)
{
    /* interpreted as no-op */
    /* XXX: specification say this is treated as a load by the MMU
     *      but does not generate any exception
     */
}

/* iccci */
GEN_HANDLER(iccci, 0x1F, 0x06, 0x1E, 0x00000001, PPC_4xx_COMMON)
{
#if defined(CONFIG_USER_ONLY)
    GEN_EXCP_PRIVOPC(ctx);
#else
    if (unlikely(!ctx->supervisor)) {
        GEN_EXCP_PRIVOPC(ctx);
        return;
    }
    /* interpreted as no-op */
#endif
}

/* icread */
GEN_HANDLER(icread, 0x1F, 0x06, 0x1F, 0x03E00001, PPC_4xx_COMMON)
{
#if defined(CONFIG_USER_ONLY)
    GEN_EXCP_PRIVOPC(ctx);
#else
    if (unlikely(!ctx->supervisor)) {
        GEN_EXCP_PRIVOPC(ctx);
        return;
    }
    /* interpreted as no-op */
#endif
}

/* rfci (supervisor only) */
GEN_HANDLER(rfci_40x, 0x13, 0x13, 0x01, 0x03FF8001, PPC_40x_EXCP)
{
#if defined(CONFIG_USER_ONLY)
    GEN_EXCP_PRIVOPC(ctx);
#else
    if (unlikely(!ctx->supervisor)) {
        GEN_EXCP_PRIVOPC(ctx);
        return;
    }
    /* Restore CPU state */
    gen_op_40x_rfci();
    GEN_SYNC(ctx);
#endif
}

GEN_HANDLER(rfci, 0x13, 0x13, 0x01, 0x03FF8001, PPC_BOOKE)
{
#if defined(CONFIG_USER_ONLY)
    GEN_EXCP_PRIVOPC(ctx);
#else
    if (unlikely(!ctx->supervisor)) {
        GEN_EXCP_PRIVOPC(ctx);
        return;
    }
    /* Restore CPU state */
    gen_op_rfci();
    GEN_SYNC(ctx);
#endif
}

/* BookE specific */
/* XXX: not implemented on 440 ? */
GEN_HANDLER(rfdi, 0x13, 0x07, 0x01, 0x03FF8001, PPC_BOOKE_EXT)
{
#if defined(CONFIG_USER_ONLY)
    GEN_EXCP_PRIVOPC(ctx);
#else
    if (unlikely(!ctx->supervisor)) {
        GEN_EXCP_PRIVOPC(ctx);
        return;
    }
    /* Restore CPU state */
    gen_op_rfdi();
    GEN_SYNC(ctx);
#endif
}

/* XXX: not implemented on 440 ? */
GEN_HANDLER(rfmci, 0x13, 0x06, 0x01, 0x03FF8001, PPC_RFMCI)
{
#if defined(CONFIG_USER_ONLY)
    GEN_EXCP_PRIVOPC(ctx);
#else
    if (unlikely(!ctx->supervisor)) {
        GEN_EXCP_PRIVOPC(ctx);
        return;
    }
    /* Restore CPU state */
    gen_op_rfmci();
    GEN_SYNC(ctx);
#endif
}

/* TLB management - PowerPC 405 implementation */
/* tlbre */
GEN_HANDLER(tlbre_40x, 0x1F, 0x12, 0x1D, 0x00000001, PPC_40x_TLB)
{
#if defined(CONFIG_USER_ONLY)
    GEN_EXCP_PRIVOPC(ctx);
#else
    if (unlikely(!ctx->supervisor)) {
        GEN_EXCP_PRIVOPC(ctx);
        return;
    }
    switch (rB(ctx->opcode)) {
    case 0:
        gen_op_load_gpr_T0(rA(ctx->opcode));
        gen_op_4xx_tlbre_hi();
        gen_op_store_T0_gpr(rD(ctx->opcode));
        break;
    case 1:
        gen_op_load_gpr_T0(rA(ctx->opcode));
        gen_op_4xx_tlbre_lo();
        gen_op_store_T0_gpr(rD(ctx->opcode));
        break;
    default:
        GEN_EXCP_INVAL(ctx);
        break;
    }
#endif
}

/* tlbsx - tlbsx. */
GEN_HANDLER(tlbsx_40x, 0x1F, 0x12, 0x1C, 0x00000000, PPC_40x_TLB)
{
#if defined(CONFIG_USER_ONLY)
    GEN_EXCP_PRIVOPC(ctx);
#else
    if (unlikely(!ctx->supervisor)) {
        GEN_EXCP_PRIVOPC(ctx);
        return;
    }
    gen_addr_reg_index(ctx);
    gen_op_4xx_tlbsx();
    if (Rc(ctx->opcode))
        gen_op_4xx_tlbsx_check();
    gen_op_store_T0_gpr(rD(ctx->opcode));
#endif
}

/* tlbwe */
GEN_HANDLER(tlbwe_40x, 0x1F, 0x12, 0x1E, 0x00000001, PPC_40x_TLB)
{
#if defined(CONFIG_USER_ONLY)
    GEN_EXCP_PRIVOPC(ctx);
#else
    if (unlikely(!ctx->supervisor)) {
        GEN_EXCP_PRIVOPC(ctx);
        return;
    }
    switch (rB(ctx->opcode)) {
    case 0:
        gen_op_load_gpr_T0(rA(ctx->opcode));
        gen_op_load_gpr_T1(rS(ctx->opcode));
        gen_op_4xx_tlbwe_hi();
        break;
    case 1:
        gen_op_load_gpr_T0(rA(ctx->opcode));
        gen_op_load_gpr_T1(rS(ctx->opcode));
        gen_op_4xx_tlbwe_lo();
        break;
    default:
        GEN_EXCP_INVAL(ctx);
        break;
    }
#endif
}

/* TLB management - PowerPC 440 implementation */
/* tlbre */
GEN_HANDLER(tlbre_440, 0x1F, 0x12, 0x1D, 0x00000001, PPC_BOOKE)
{
#if defined(CONFIG_USER_ONLY)
    GEN_EXCP_PRIVOPC(ctx);
#else
    if (unlikely(!ctx->supervisor)) {
        GEN_EXCP_PRIVOPC(ctx);
        return;
    }
    switch (rB(ctx->opcode)) {
    case 0:
    case 1:
    case 2:
        gen_op_load_gpr_T0(rA(ctx->opcode));
        gen_op_440_tlbre(rB(ctx->opcode));
        gen_op_store_T0_gpr(rD(ctx->opcode));
        break;
    default:
        GEN_EXCP_INVAL(ctx);
        break;
    }
#endif
}

/* tlbsx - tlbsx. */
GEN_HANDLER(tlbsx_440, 0x1F, 0x12, 0x1C, 0x00000000, PPC_BOOKE)
{
#if defined(CONFIG_USER_ONLY)
    GEN_EXCP_PRIVOPC(ctx);
#else
    if (unlikely(!ctx->supervisor)) {
        GEN_EXCP_PRIVOPC(ctx);
        return;
    }
    gen_addr_reg_index(ctx);
    gen_op_440_tlbsx();
    if (Rc(ctx->opcode))
        gen_op_4xx_tlbsx_check();
    gen_op_store_T0_gpr(rD(ctx->opcode));
#endif
}

/* tlbwe */
GEN_HANDLER(tlbwe_440, 0x1F, 0x12, 0x1E, 0x00000001, PPC_BOOKE)
{
#if defined(CONFIG_USER_ONLY)
    GEN_EXCP_PRIVOPC(ctx);
#else
    if (unlikely(!ctx->supervisor)) {
        GEN_EXCP_PRIVOPC(ctx);
        return;
    }
    switch (rB(ctx->opcode)) {
    case 0:
    case 1:
    case 2:
        gen_op_load_gpr_T0(rA(ctx->opcode));
        gen_op_load_gpr_T1(rS(ctx->opcode));
        gen_op_440_tlbwe(rB(ctx->opcode));
        break;
    default:
        GEN_EXCP_INVAL(ctx);
        break;
    }
#endif
}

/* wrtee */
GEN_HANDLER(wrtee, 0x1F, 0x03, 0x04, 0x000FFC01, PPC_EMB_COMMON)
{
#if defined(CONFIG_USER_ONLY)
    GEN_EXCP_PRIVOPC(ctx);
#else
    if (unlikely(!ctx->supervisor)) {
        GEN_EXCP_PRIVOPC(ctx);
        return;
    }
    gen_op_load_gpr_T0(rD(ctx->opcode));
    gen_op_wrte();
    /* Stop translation to have a chance to raise an exception
     * if we just set msr_ee to 1
     */
    GEN_STOP(ctx);
#endif
}

/* wrteei */
GEN_HANDLER(wrteei, 0x1F, 0x03, 0x05, 0x000EFC01, PPC_EMB_COMMON)
{
#if defined(CONFIG_USER_ONLY)
    GEN_EXCP_PRIVOPC(ctx);
#else
    if (unlikely(!ctx->supervisor)) {
        GEN_EXCP_PRIVOPC(ctx);
        return;
    }
    gen_op_set_T0(ctx->opcode & 0x00010000);
    gen_op_wrte();
    /* Stop translation to have a chance to raise an exception
     * if we just set msr_ee to 1
     */
    GEN_STOP(ctx);
#endif
}

/* PowerPC 440 specific instructions */
/* dlmzb */
GEN_HANDLER(dlmzb, 0x1F, 0x0E, 0x02, 0x00000000, PPC_440_SPEC)
{
    gen_op_load_gpr_T0(rS(ctx->opcode));
    gen_op_load_gpr_T1(rB(ctx->opcode));
    gen_op_440_dlmzb();
    gen_op_store_T0_gpr(rA(ctx->opcode));
    gen_op_store_xer_bc();
    if (Rc(ctx->opcode)) {
        gen_op_440_dlmzb_update_Rc();
        gen_op_store_T0_crf(0);
    }
}

/* mbar replaces eieio on 440 */
GEN_HANDLER(mbar, 0x1F, 0x16, 0x13, 0x001FF801, PPC_BOOKE)
{
    /* interpreted as no-op */
}

/* msync replaces sync on 440 */
GEN_HANDLER(msync, 0x1F, 0x16, 0x12, 0x03FFF801, PPC_BOOKE)
{
    /* interpreted as no-op */
}

/* icbt */
GEN_HANDLER(icbt_440, 0x1F, 0x16, 0x00, 0x03E00001, PPC_BOOKE)
{
    /* interpreted as no-op */
    /* XXX: specification say this is treated as a load by the MMU
     *      but does not generate any exception
     */
}

#if defined(TARGET_PPCEMB)
/***                           SPE extension                               ***/

/* Register moves */
GEN32(gen_op_load_gpr64_T0, gen_op_load_gpr64_T0_gpr);
GEN32(gen_op_load_gpr64_T1, gen_op_load_gpr64_T1_gpr);
#if 0 // unused
GEN32(gen_op_load_gpr64_T2, gen_op_load_gpr64_T2_gpr);
#endif

GEN32(gen_op_store_T0_gpr64, gen_op_store_T0_gpr64_gpr);
GEN32(gen_op_store_T1_gpr64, gen_op_store_T1_gpr64_gpr);
#if 0 // unused
GEN32(gen_op_store_T2_gpr64, gen_op_store_T2_gpr64_gpr);
#endif

#define GEN_SPE(name0, name1, opc2, opc3, inval, type)                        \
GEN_HANDLER(name0##_##name1, 0x04, opc2, opc3, inval, type)                   \
{                                                                             \
    if (Rc(ctx->opcode))                                                      \
        gen_##name1(ctx);                                                     \
    else                                                                      \
        gen_##name0(ctx);                                                     \
}

/* Handler for undefined SPE opcodes */
static inline void gen_speundef (DisasContext *ctx)
{
    GEN_EXCP_INVAL(ctx);
}

/* SPE load and stores */
static inline void gen_addr_spe_imm_index (DisasContext *ctx, int sh)
{
    target_long simm = rB(ctx->opcode);

    if (rA(ctx->opcode) == 0) {
        gen_set_T0(simm << sh);
    } else {
        gen_op_load_gpr_T0(rA(ctx->opcode));
        if (likely(simm != 0))
            gen_op_addi(simm << sh);
    }
}

#define op_spe_ldst(name)        (*gen_op_##name[ctx->mem_idx])()
#if defined(CONFIG_USER_ONLY)
#if defined(TARGET_PPC64)
#define OP_SPE_LD_TABLE(name)                                                 \
static GenOpFunc *gen_op_spe_l##name[] = {                                    \
    &gen_op_spe_l##name##_raw,                                                \
    &gen_op_spe_l##name##_le_raw,                                             \
    &gen_op_spe_l##name##_64_raw,                                             \
    &gen_op_spe_l##name##_le_64_raw,                                          \
};
#define OP_SPE_ST_TABLE(name)                                                 \
static GenOpFunc *gen_op_spe_st##name[] = {                                   \
    &gen_op_spe_st##name##_raw,                                               \
    &gen_op_spe_st##name##_le_raw,                                            \
    &gen_op_spe_st##name##_64_raw,                                            \
    &gen_op_spe_st##name##_le_64_raw,                                         \
};
#else /* defined(TARGET_PPC64) */
#define OP_SPE_LD_TABLE(name)                                                 \
static GenOpFunc *gen_op_spe_l##name[] = {                                    \
    &gen_op_spe_l##name##_raw,                                                \
    &gen_op_spe_l##name##_le_raw,                                             \
};
#define OP_SPE_ST_TABLE(name)                                                 \
static GenOpFunc *gen_op_spe_st##name[] = {                                   \
    &gen_op_spe_st##name##_raw,                                               \
    &gen_op_spe_st##name##_le_raw,                                            \
};
#endif /* defined(TARGET_PPC64) */
#else /* defined(CONFIG_USER_ONLY) */
#if defined(TARGET_PPC64)
#define OP_SPE_LD_TABLE(name)                                                 \
static GenOpFunc *gen_op_spe_l##name[] = {                                    \
    &gen_op_spe_l##name##_user,                                               \
    &gen_op_spe_l##name##_le_user,                                            \
    &gen_op_spe_l##name##_kernel,                                             \
    &gen_op_spe_l##name##_le_kernel,                                          \
    &gen_op_spe_l##name##_64_user,                                            \
    &gen_op_spe_l##name##_le_64_user,                                         \
    &gen_op_spe_l##name##_64_kernel,                                          \
    &gen_op_spe_l##name##_le_64_kernel,                                       \
};
#define OP_SPE_ST_TABLE(name)                                                 \
static GenOpFunc *gen_op_spe_st##name[] = {                                   \
    &gen_op_spe_st##name##_user,                                              \
    &gen_op_spe_st##name##_le_user,                                           \
    &gen_op_spe_st##name##_kernel,                                            \
    &gen_op_spe_st##name##_le_kernel,                                         \
    &gen_op_spe_st##name##_64_user,                                           \
    &gen_op_spe_st##name##_le_64_user,                                        \
    &gen_op_spe_st##name##_64_kernel,                                         \
    &gen_op_spe_st##name##_le_64_kernel,                                      \
};
#else /* defined(TARGET_PPC64) */
#define OP_SPE_LD_TABLE(name)                                                 \
static GenOpFunc *gen_op_spe_l##name[] = {                                    \
    &gen_op_spe_l##name##_user,                                               \
    &gen_op_spe_l##name##_le_user,                                            \
    &gen_op_spe_l##name##_kernel,                                             \
    &gen_op_spe_l##name##_le_kernel,                                          \
};
#define OP_SPE_ST_TABLE(name)                                                 \
static GenOpFunc *gen_op_spe_st##name[] = {                                   \
    &gen_op_spe_st##name##_user,                                              \
    &gen_op_spe_st##name##_le_user,                                           \
    &gen_op_spe_st##name##_kernel,                                            \
    &gen_op_spe_st##name##_le_kernel,                                         \
};
#endif /* defined(TARGET_PPC64) */
#endif /* defined(CONFIG_USER_ONLY) */

#define GEN_SPE_LD(name, sh)                                                  \
static inline void gen_evl##name (DisasContext *ctx)                          \
{                                                                             \
    if (unlikely(!ctx->spe_enabled)) {                                        \
        GEN_EXCP_NO_AP(ctx);                                                  \
        return;                                                               \
    }                                                                         \
    gen_addr_spe_imm_index(ctx, sh);                                          \
    op_spe_ldst(spe_l##name);                                                 \
    gen_op_store_T1_gpr64(rD(ctx->opcode));                                   \
}

#define GEN_SPE_LDX(name)                                                     \
static inline void gen_evl##name##x (DisasContext *ctx)                       \
{                                                                             \
    if (unlikely(!ctx->spe_enabled)) {                                        \
        GEN_EXCP_NO_AP(ctx);                                                  \
        return;                                                               \
    }                                                                         \
    gen_addr_reg_index(ctx);                                                  \
    op_spe_ldst(spe_l##name);                                                 \
    gen_op_store_T1_gpr64(rD(ctx->opcode));                                   \
}

#define GEN_SPEOP_LD(name, sh)                                                \
OP_SPE_LD_TABLE(name);                                                        \
GEN_SPE_LD(name, sh);                                                         \
GEN_SPE_LDX(name)

#define GEN_SPE_ST(name, sh)                                                  \
static inline void gen_evst##name (DisasContext *ctx)                         \
{                                                                             \
    if (unlikely(!ctx->spe_enabled)) {                                        \
        GEN_EXCP_NO_AP(ctx);                                                  \
        return;                                                               \
    }                                                                         \
    gen_addr_spe_imm_index(ctx, sh);                                          \
    gen_op_load_gpr64_T1(rS(ctx->opcode));                                    \
    op_spe_ldst(spe_st##name);                                                \
}

#define GEN_SPE_STX(name)                                                     \
static inline void gen_evst##name##x (DisasContext *ctx)                      \
{                                                                             \
    if (unlikely(!ctx->spe_enabled)) {                                        \
        GEN_EXCP_NO_AP(ctx);                                                  \
        return;                                                               \
    }                                                                         \
    gen_addr_reg_index(ctx);                                                  \
    gen_op_load_gpr64_T1(rS(ctx->opcode));                                    \
    op_spe_ldst(spe_st##name);                                                \
}

#define GEN_SPEOP_ST(name, sh)                                                \
OP_SPE_ST_TABLE(name);                                                        \
GEN_SPE_ST(name, sh);                                                         \
GEN_SPE_STX(name)

#define GEN_SPEOP_LDST(name, sh)                                              \
GEN_SPEOP_LD(name, sh);                                                       \
GEN_SPEOP_ST(name, sh)

/* SPE arithmetic and logic */
#define GEN_SPEOP_ARITH2(name)                                                \
static inline void gen_##name (DisasContext *ctx)                             \
{                                                                             \
    if (unlikely(!ctx->spe_enabled)) {                                        \
        GEN_EXCP_NO_AP(ctx);                                                  \
        return;                                                               \
    }                                                                         \
    gen_op_load_gpr64_T0(rA(ctx->opcode));                                    \
    gen_op_load_gpr64_T1(rB(ctx->opcode));                                    \
    gen_op_##name();                                                          \
    gen_op_store_T0_gpr64(rD(ctx->opcode));                                   \
}

#define GEN_SPEOP_ARITH1(name)                                                \
static inline void gen_##name (DisasContext *ctx)                             \
{                                                                             \
    if (unlikely(!ctx->spe_enabled)) {                                        \
        GEN_EXCP_NO_AP(ctx);                                                  \
        return;                                                               \
    }                                                                         \
    gen_op_load_gpr64_T0(rA(ctx->opcode));                                    \
    gen_op_##name();                                                          \
    gen_op_store_T0_gpr64(rD(ctx->opcode));                                   \
}

#define GEN_SPEOP_COMP(name)                                                  \
static inline void gen_##name (DisasContext *ctx)                             \
{                                                                             \
    if (unlikely(!ctx->spe_enabled)) {                                        \
        GEN_EXCP_NO_AP(ctx);                                                  \
        return;                                                               \
    }                                                                         \
    gen_op_load_gpr64_T0(rA(ctx->opcode));                                    \
    gen_op_load_gpr64_T1(rB(ctx->opcode));                                    \
    gen_op_##name();                                                          \
    gen_op_store_T0_crf(crfD(ctx->opcode));                                   \
}

/* Logical */
GEN_SPEOP_ARITH2(evand);
GEN_SPEOP_ARITH2(evandc);
GEN_SPEOP_ARITH2(evxor);
GEN_SPEOP_ARITH2(evor);
GEN_SPEOP_ARITH2(evnor);
GEN_SPEOP_ARITH2(eveqv);
GEN_SPEOP_ARITH2(evorc);
GEN_SPEOP_ARITH2(evnand);
GEN_SPEOP_ARITH2(evsrwu);
GEN_SPEOP_ARITH2(evsrws);
GEN_SPEOP_ARITH2(evslw);
GEN_SPEOP_ARITH2(evrlw);
GEN_SPEOP_ARITH2(evmergehi);
GEN_SPEOP_ARITH2(evmergelo);
GEN_SPEOP_ARITH2(evmergehilo);
GEN_SPEOP_ARITH2(evmergelohi);

/* Arithmetic */
GEN_SPEOP_ARITH2(evaddw);
GEN_SPEOP_ARITH2(evsubfw);
GEN_SPEOP_ARITH1(evabs);
GEN_SPEOP_ARITH1(evneg);
GEN_SPEOP_ARITH1(evextsb);
GEN_SPEOP_ARITH1(evextsh);
GEN_SPEOP_ARITH1(evrndw);
GEN_SPEOP_ARITH1(evcntlzw);
GEN_SPEOP_ARITH1(evcntlsw);
static inline void gen_brinc (DisasContext *ctx)
{
    /* Note: brinc is usable even if SPE is disabled */
    gen_op_load_gpr64_T0(rA(ctx->opcode));
    gen_op_load_gpr64_T1(rB(ctx->opcode));
    gen_op_brinc();
    gen_op_store_T0_gpr64(rD(ctx->opcode));
}

#define GEN_SPEOP_ARITH_IMM2(name)                                            \
static inline void gen_##name##i (DisasContext *ctx)                          \
{                                                                             \
    if (unlikely(!ctx->spe_enabled)) {                                        \
        GEN_EXCP_NO_AP(ctx);                                                  \
        return;                                                               \
    }                                                                         \
    gen_op_load_gpr64_T0(rB(ctx->opcode));                                    \
    gen_op_splatwi_T1_64(rA(ctx->opcode));                                    \
    gen_op_##name();                                                          \
    gen_op_store_T0_gpr64(rD(ctx->opcode));                                   \
}

#define GEN_SPEOP_LOGIC_IMM2(name)                                            \
static inline void gen_##name##i (DisasContext *ctx)                          \
{                                                                             \
    if (unlikely(!ctx->spe_enabled)) {                                        \
        GEN_EXCP_NO_AP(ctx);                                                  \
        return;                                                               \
    }                                                                         \
    gen_op_load_gpr64_T0(rA(ctx->opcode));                                    \
    gen_op_splatwi_T1_64(rB(ctx->opcode));                                    \
    gen_op_##name();                                                          \
    gen_op_store_T0_gpr64(rD(ctx->opcode));                                   \
}

GEN_SPEOP_ARITH_IMM2(evaddw);
#define gen_evaddiw gen_evaddwi
GEN_SPEOP_ARITH_IMM2(evsubfw);
#define gen_evsubifw gen_evsubfwi
GEN_SPEOP_LOGIC_IMM2(evslw);
GEN_SPEOP_LOGIC_IMM2(evsrwu);
#define gen_evsrwis gen_evsrwsi
GEN_SPEOP_LOGIC_IMM2(evsrws);
#define gen_evsrwiu gen_evsrwui
GEN_SPEOP_LOGIC_IMM2(evrlw);

static inline void gen_evsplati (DisasContext *ctx)
{
    int32_t imm = (int32_t)(rA(ctx->opcode) << 27) >> 27;

    gen_op_splatwi_T0_64(imm);
    gen_op_store_T0_gpr64(rD(ctx->opcode));
}

static inline void gen_evsplatfi (DisasContext *ctx)
{
    uint32_t imm = rA(ctx->opcode) << 27;

    gen_op_splatwi_T0_64(imm);
    gen_op_store_T0_gpr64(rD(ctx->opcode));
}

/* Comparison */
GEN_SPEOP_COMP(evcmpgtu);
GEN_SPEOP_COMP(evcmpgts);
GEN_SPEOP_COMP(evcmpltu);
GEN_SPEOP_COMP(evcmplts);
GEN_SPEOP_COMP(evcmpeq);

GEN_SPE(evaddw,         speundef,      0x00, 0x08, 0x00000000, PPC_SPE); ////
GEN_SPE(evaddiw,        speundef,      0x01, 0x08, 0x00000000, PPC_SPE);
GEN_SPE(evsubfw,        speundef,      0x02, 0x08, 0x00000000, PPC_SPE); ////
GEN_SPE(evsubifw,       speundef,      0x03, 0x08, 0x00000000, PPC_SPE);
GEN_SPE(evabs,          evneg,         0x04, 0x08, 0x0000F800, PPC_SPE); ////
GEN_SPE(evextsb,        evextsh,       0x05, 0x08, 0x0000F800, PPC_SPE); ////
GEN_SPE(evrndw,         evcntlzw,      0x06, 0x08, 0x0000F800, PPC_SPE); ////
GEN_SPE(evcntlsw,       brinc,         0x07, 0x08, 0x00000000, PPC_SPE); //
GEN_SPE(speundef,       evand,         0x08, 0x08, 0x00000000, PPC_SPE); ////
GEN_SPE(evandc,         speundef,      0x09, 0x08, 0x00000000, PPC_SPE); ////
GEN_SPE(evxor,          evor,          0x0B, 0x08, 0x00000000, PPC_SPE); ////
GEN_SPE(evnor,          eveqv,         0x0C, 0x08, 0x00000000, PPC_SPE); ////
GEN_SPE(speundef,       evorc,         0x0D, 0x08, 0x00000000, PPC_SPE); ////
GEN_SPE(evnand,         speundef,      0x0F, 0x08, 0x00000000, PPC_SPE); ////
GEN_SPE(evsrwu,         evsrws,        0x10, 0x08, 0x00000000, PPC_SPE); ////
GEN_SPE(evsrwiu,        evsrwis,       0x11, 0x08, 0x00000000, PPC_SPE);
GEN_SPE(evslw,          speundef,      0x12, 0x08, 0x00000000, PPC_SPE); ////
GEN_SPE(evslwi,         speundef,      0x13, 0x08, 0x00000000, PPC_SPE);
GEN_SPE(evrlw,          evsplati,      0x14, 0x08, 0x00000000, PPC_SPE); //
GEN_SPE(evrlwi,         evsplatfi,     0x15, 0x08, 0x00000000, PPC_SPE);
GEN_SPE(evmergehi,      evmergelo,     0x16, 0x08, 0x00000000, PPC_SPE); ////
GEN_SPE(evmergehilo,    evmergelohi,   0x17, 0x08, 0x00000000, PPC_SPE); ////
GEN_SPE(evcmpgtu,       evcmpgts,      0x18, 0x08, 0x00600000, PPC_SPE); ////
GEN_SPE(evcmpltu,       evcmplts,      0x19, 0x08, 0x00600000, PPC_SPE); ////
GEN_SPE(evcmpeq,        speundef,      0x1A, 0x08, 0x00600000, PPC_SPE); ////

static inline void gen_evsel (DisasContext *ctx)
{
    if (unlikely(!ctx->spe_enabled)) {
        GEN_EXCP_NO_AP(ctx);
        return;
    }
    gen_op_load_crf_T0(ctx->opcode & 0x7);
    gen_op_load_gpr64_T0(rA(ctx->opcode));
    gen_op_load_gpr64_T1(rB(ctx->opcode));
    gen_op_evsel();
    gen_op_store_T0_gpr64(rD(ctx->opcode));
}

GEN_HANDLER(evsel0, 0x04, 0x1c, 0x09, 0x00000000, PPC_SPE)
{
    gen_evsel(ctx);
}
GEN_HANDLER(evsel1, 0x04, 0x1d, 0x09, 0x00000000, PPC_SPE)
{
    gen_evsel(ctx);
}
GEN_HANDLER(evsel2, 0x04, 0x1e, 0x09, 0x00000000, PPC_SPE)
{
    gen_evsel(ctx);
}
GEN_HANDLER(evsel3, 0x04, 0x1f, 0x09, 0x00000000, PPC_SPE)
{
    gen_evsel(ctx);
}

/* Load and stores */
#if defined(TARGET_PPC64)
/* In that case, we already have 64 bits load & stores
 * so, spe_ldd is equivalent to ld and spe_std is equivalent to std
 */
#if defined(CONFIG_USER_ONLY)
#define gen_op_spe_ldd_raw gen_op_ld_raw
#define gen_op_spe_ldd_64_raw gen_op_ld_64_raw
#define gen_op_spe_ldd_le_raw gen_op_ld_le_raw
#define gen_op_spe_ldd_le_64_raw gen_op_ld_le_64_raw
#define gen_op_spe_stdd_raw gen_op_ld_raw
#define gen_op_spe_stdd_64_raw gen_op_std_64_raw
#define gen_op_spe_stdd_le_raw gen_op_std_le_raw
#define gen_op_spe_stdd_le_64_raw gen_op_std_le_64_raw
#else /* defined(CONFIG_USER_ONLY) */
#define gen_op_spe_ldd_kernel gen_op_ld_kernel
#define gen_op_spe_ldd_64_kernel gen_op_ld_64_kernel
#define gen_op_spe_ldd_le_kernel gen_op_ld_kernel
#define gen_op_spe_ldd_le_64_kernel gen_op_ld_64_kernel
#define gen_op_spe_ldd_user gen_op_ld_user
#define gen_op_spe_ldd_64_user gen_op_ld_64_user
#define gen_op_spe_ldd_le_user gen_op_ld_le_user
#define gen_op_spe_ldd_le_64_user gen_op_ld_le_64_user
#define gen_op_spe_stdd_kernel gen_op_std_kernel
#define gen_op_spe_stdd_64_kernel gen_op_std_64_kernel
#define gen_op_spe_stdd_le_kernel gen_op_std_kernel
#define gen_op_spe_stdd_le_64_kernel gen_op_std_64_kernel
#define gen_op_spe_stdd_user gen_op_std_user
#define gen_op_spe_stdd_64_user gen_op_std_64_user
#define gen_op_spe_stdd_le_user gen_op_std_le_user
#define gen_op_spe_stdd_le_64_user gen_op_std_le_64_user
#endif /* defined(CONFIG_USER_ONLY) */
#endif /* defined(TARGET_PPC64) */
GEN_SPEOP_LDST(dd, 3);
GEN_SPEOP_LDST(dw, 3);
GEN_SPEOP_LDST(dh, 3);
GEN_SPEOP_LDST(whe, 2);
GEN_SPEOP_LD(whou, 2);
GEN_SPEOP_LD(whos, 2);
GEN_SPEOP_ST(who, 2);

#if defined(TARGET_PPC64)
/* In that case, spe_stwwo is equivalent to stw */
#if defined(CONFIG_USER_ONLY)
#define gen_op_spe_stwwo_raw gen_op_stw_raw
#define gen_op_spe_stwwo_le_raw gen_op_stw_le_raw
#define gen_op_spe_stwwo_64_raw gen_op_stw_64_raw
#define gen_op_spe_stwwo_le_64_raw gen_op_stw_le_64_raw
#else
#define gen_op_spe_stwwo_user gen_op_stw_user
#define gen_op_spe_stwwo_le_user gen_op_stw_le_user
#define gen_op_spe_stwwo_64_user gen_op_stw_64_user
#define gen_op_spe_stwwo_le_64_user gen_op_stw_le_64_user
#define gen_op_spe_stwwo_kernel gen_op_stw_kernel
#define gen_op_spe_stwwo_le_kernel gen_op_stw_le_kernel
#define gen_op_spe_stwwo_64_kernel gen_op_stw_64_kernel
#define gen_op_spe_stwwo_le_64_kernel gen_op_stw_le_64_kernel
#endif
#endif
#define _GEN_OP_SPE_STWWE(suffix)                                             \
static inline void gen_op_spe_stwwe_##suffix (void)                           \
{                                                                             \
    gen_op_srli32_T1_64();                                                    \
    gen_op_spe_stwwo_##suffix();                                              \
}
#define _GEN_OP_SPE_STWWE_LE(suffix)                                          \
static inline void gen_op_spe_stwwe_le_##suffix (void)                        \
{                                                                             \
    gen_op_srli32_T1_64();                                                    \
    gen_op_spe_stwwo_le_##suffix();                                           \
}
#if defined(TARGET_PPC64)
#define GEN_OP_SPE_STWWE(suffix)                                              \
_GEN_OP_SPE_STWWE(suffix);                                                    \
_GEN_OP_SPE_STWWE_LE(suffix);                                                 \
static inline void gen_op_spe_stwwe_64_##suffix (void)                        \
{                                                                             \
    gen_op_srli32_T1_64();                                                    \
    gen_op_spe_stwwo_64_##suffix();                                           \
}                                                                             \
static inline void gen_op_spe_stwwe_le_64_##suffix (void)                     \
{                                                                             \
    gen_op_srli32_T1_64();                                                    \
    gen_op_spe_stwwo_le_64_##suffix();                                        \
}
#else
#define GEN_OP_SPE_STWWE(suffix)                                              \
_GEN_OP_SPE_STWWE(suffix);                                                    \
_GEN_OP_SPE_STWWE_LE(suffix)
#endif
#if defined(CONFIG_USER_ONLY)
GEN_OP_SPE_STWWE(raw);
#else /* defined(CONFIG_USER_ONLY) */
GEN_OP_SPE_STWWE(kernel);
GEN_OP_SPE_STWWE(user);
#endif /* defined(CONFIG_USER_ONLY) */
GEN_SPEOP_ST(wwe, 2);
GEN_SPEOP_ST(wwo, 2);

#define GEN_SPE_LDSPLAT(name, op, suffix)                                     \
static inline void gen_op_spe_l##name##_##suffix (void)                       \
{                                                                             \
    gen_op_##op##_##suffix();                                                 \
    gen_op_splatw_T1_64();                                                    \
}

#define GEN_OP_SPE_LHE(suffix)                                                \
static inline void gen_op_spe_lhe_##suffix (void)                             \
{                                                                             \
    gen_op_spe_lh_##suffix();                                                 \
    gen_op_sli16_T1_64();                                                     \
}

#define GEN_OP_SPE_LHX(suffix)                                                \
static inline void gen_op_spe_lhx_##suffix (void)                             \
{                                                                             \
    gen_op_spe_lh_##suffix();                                                 \
    gen_op_extsh_T1_64();                                                     \
}

#if defined(CONFIG_USER_ONLY)
GEN_OP_SPE_LHE(raw);
GEN_SPE_LDSPLAT(hhesplat, spe_lhe, raw);
GEN_OP_SPE_LHE(le_raw);
GEN_SPE_LDSPLAT(hhesplat, spe_lhe, le_raw);
GEN_SPE_LDSPLAT(hhousplat, spe_lh, raw);
GEN_SPE_LDSPLAT(hhousplat, spe_lh, le_raw);
GEN_OP_SPE_LHX(raw);
GEN_SPE_LDSPLAT(hhossplat, spe_lhx, raw);
GEN_OP_SPE_LHX(le_raw);
GEN_SPE_LDSPLAT(hhossplat, spe_lhx, le_raw);
#if defined(TARGET_PPC64)
GEN_OP_SPE_LHE(64_raw);
GEN_SPE_LDSPLAT(hhesplat, spe_lhe, 64_raw);
GEN_OP_SPE_LHE(le_64_raw);
GEN_SPE_LDSPLAT(hhesplat, spe_lhe, le_64_raw);
GEN_SPE_LDSPLAT(hhousplat, spe_lh, 64_raw);
GEN_SPE_LDSPLAT(hhousplat, spe_lh, le_64_raw);
GEN_OP_SPE_LHX(64_raw);
GEN_SPE_LDSPLAT(hhossplat, spe_lhx, 64_raw);
GEN_OP_SPE_LHX(le_64_raw);
GEN_SPE_LDSPLAT(hhossplat, spe_lhx, le_64_raw);
#endif
#else
GEN_OP_SPE_LHE(kernel);
GEN_OP_SPE_LHE(user);
GEN_SPE_LDSPLAT(hhesplat, spe_lhe, kernel);
GEN_SPE_LDSPLAT(hhesplat, spe_lhe, user);
GEN_OP_SPE_LHE(le_kernel);
GEN_OP_SPE_LHE(le_user);
GEN_SPE_LDSPLAT(hhesplat, spe_lhe, le_kernel);
GEN_SPE_LDSPLAT(hhesplat, spe_lhe, le_user);
GEN_SPE_LDSPLAT(hhousplat, spe_lh, kernel);
GEN_SPE_LDSPLAT(hhousplat, spe_lh, user);
GEN_SPE_LDSPLAT(hhousplat, spe_lh, le_kernel);
GEN_SPE_LDSPLAT(hhousplat, spe_lh, le_user);
GEN_OP_SPE_LHX(kernel);
GEN_OP_SPE_LHX(user);
GEN_SPE_LDSPLAT(hhossplat, spe_lhx, kernel);
GEN_SPE_LDSPLAT(hhossplat, spe_lhx, user);
GEN_OP_SPE_LHX(le_kernel);
GEN_OP_SPE_LHX(le_user);
GEN_SPE_LDSPLAT(hhossplat, spe_lhx, le_kernel);
GEN_SPE_LDSPLAT(hhossplat, spe_lhx, le_user);
#if defined(TARGET_PPC64)
GEN_OP_SPE_LHE(64_kernel);
GEN_OP_SPE_LHE(64_user);
GEN_SPE_LDSPLAT(hhesplat, spe_lhe, 64_kernel);
GEN_SPE_LDSPLAT(hhesplat, spe_lhe, 64_user);
GEN_OP_SPE_LHE(le_64_kernel);
GEN_OP_SPE_LHE(le_64_user);
GEN_SPE_LDSPLAT(hhesplat, spe_lhe, le_64_kernel);
GEN_SPE_LDSPLAT(hhesplat, spe_lhe, le_64_user);
GEN_SPE_LDSPLAT(hhousplat, spe_lh, 64_kernel);
GEN_SPE_LDSPLAT(hhousplat, spe_lh, 64_user);
GEN_SPE_LDSPLAT(hhousplat, spe_lh, le_64_kernel);
GEN_SPE_LDSPLAT(hhousplat, spe_lh, le_64_user);
GEN_OP_SPE_LHX(64_kernel);
GEN_OP_SPE_LHX(64_user);
GEN_SPE_LDSPLAT(hhossplat, spe_lhx, 64_kernel);
GEN_SPE_LDSPLAT(hhossplat, spe_lhx, 64_user);
GEN_OP_SPE_LHX(le_64_kernel);
GEN_OP_SPE_LHX(le_64_user);
GEN_SPE_LDSPLAT(hhossplat, spe_lhx, le_64_kernel);
GEN_SPE_LDSPLAT(hhossplat, spe_lhx, le_64_user);
#endif
#endif
GEN_SPEOP_LD(hhesplat, 1);
GEN_SPEOP_LD(hhousplat, 1);
GEN_SPEOP_LD(hhossplat, 1);
GEN_SPEOP_LD(wwsplat, 2);
GEN_SPEOP_LD(whsplat, 2);

GEN_SPE(evlddx,         evldd,         0x00, 0x0C, 0x00000000, PPC_SPE); //
GEN_SPE(evldwx,         evldw,         0x01, 0x0C, 0x00000000, PPC_SPE); //
GEN_SPE(evldhx,         evldh,         0x02, 0x0C, 0x00000000, PPC_SPE); //
GEN_SPE(evlhhesplatx,   evlhhesplat,   0x04, 0x0C, 0x00000000, PPC_SPE); //
GEN_SPE(evlhhousplatx,  evlhhousplat,  0x06, 0x0C, 0x00000000, PPC_SPE); //
GEN_SPE(evlhhossplatx,  evlhhossplat,  0x07, 0x0C, 0x00000000, PPC_SPE); //
GEN_SPE(evlwhex,        evlwhe,        0x08, 0x0C, 0x00000000, PPC_SPE); //
GEN_SPE(evlwhoux,       evlwhou,       0x0A, 0x0C, 0x00000000, PPC_SPE); //
GEN_SPE(evlwhosx,       evlwhos,       0x0B, 0x0C, 0x00000000, PPC_SPE); //
GEN_SPE(evlwwsplatx,    evlwwsplat,    0x0C, 0x0C, 0x00000000, PPC_SPE); //
GEN_SPE(evlwhsplatx,    evlwhsplat,    0x0E, 0x0C, 0x00000000, PPC_SPE); //
GEN_SPE(evstddx,        evstdd,        0x10, 0x0C, 0x00000000, PPC_SPE); //
GEN_SPE(evstdwx,        evstdw,        0x11, 0x0C, 0x00000000, PPC_SPE); //
GEN_SPE(evstdhx,        evstdh,        0x12, 0x0C, 0x00000000, PPC_SPE); //
GEN_SPE(evstwhex,       evstwhe,       0x18, 0x0C, 0x00000000, PPC_SPE); //
GEN_SPE(evstwhox,       evstwho,       0x1A, 0x0C, 0x00000000, PPC_SPE); //
GEN_SPE(evstwwex,       evstwwe,       0x1C, 0x0C, 0x00000000, PPC_SPE); //
GEN_SPE(evstwwox,       evstwwo,       0x1E, 0x0C, 0x00000000, PPC_SPE); //

/* Multiply and add - TODO */
#if 0
GEN_SPE(speundef,       evmhessf,      0x01, 0x10, 0x00000000, PPC_SPE);
GEN_SPE(speundef,       evmhossf,      0x03, 0x10, 0x00000000, PPC_SPE);
GEN_SPE(evmheumi,       evmhesmi,      0x04, 0x10, 0x00000000, PPC_SPE);
GEN_SPE(speundef,       evmhesmf,      0x05, 0x10, 0x00000000, PPC_SPE);
GEN_SPE(evmhoumi,       evmhosmi,      0x06, 0x10, 0x00000000, PPC_SPE);
GEN_SPE(speundef,       evmhosmf,      0x07, 0x10, 0x00000000, PPC_SPE);
GEN_SPE(speundef,       evmhessfa,     0x11, 0x10, 0x00000000, PPC_SPE);
GEN_SPE(speundef,       evmhossfa,     0x13, 0x10, 0x00000000, PPC_SPE);
GEN_SPE(evmheumia,      evmhesmia,     0x14, 0x10, 0x00000000, PPC_SPE);
GEN_SPE(speundef,       evmhesmfa,     0x15, 0x10, 0x00000000, PPC_SPE);
GEN_SPE(evmhoumia,      evmhosmia,     0x16, 0x10, 0x00000000, PPC_SPE);
GEN_SPE(speundef,       evmhosmfa,     0x17, 0x10, 0x00000000, PPC_SPE);

GEN_SPE(speundef,       evmwhssf,      0x03, 0x11, 0x00000000, PPC_SPE);
GEN_SPE(evmwlumi,       speundef,      0x04, 0x11, 0x00000000, PPC_SPE);
GEN_SPE(evmwhumi,       evmwhsmi,      0x06, 0x11, 0x00000000, PPC_SPE);
GEN_SPE(speundef,       evmwhsmf,      0x07, 0x11, 0x00000000, PPC_SPE);
GEN_SPE(speundef,       evmwssf,       0x09, 0x11, 0x00000000, PPC_SPE);
GEN_SPE(evmwumi,        evmwsmi,       0x0C, 0x11, 0x00000000, PPC_SPE);
GEN_SPE(speundef,       evmwsmf,       0x0D, 0x11, 0x00000000, PPC_SPE);
GEN_SPE(speundef,       evmwhssfa,     0x13, 0x11, 0x00000000, PPC_SPE);
GEN_SPE(evmwlumia,      speundef,      0x14, 0x11, 0x00000000, PPC_SPE);
GEN_SPE(evmwhumia,      evmwhsmia,     0x16, 0x11, 0x00000000, PPC_SPE);
GEN_SPE(speundef,       evmwhsmfa,     0x17, 0x11, 0x00000000, PPC_SPE);
GEN_SPE(speundef,       evmwssfa,      0x19, 0x11, 0x00000000, PPC_SPE);
GEN_SPE(evmwumia,       evmwsmia,      0x1C, 0x11, 0x00000000, PPC_SPE);
GEN_SPE(speundef,       evmwsmfa,      0x1D, 0x11, 0x00000000, PPC_SPE);

GEN_SPE(evadduiaaw,     evaddsiaaw,    0x00, 0x13, 0x0000F800, PPC_SPE);
GEN_SPE(evsubfusiaaw,   evsubfssiaaw,  0x01, 0x13, 0x0000F800, PPC_SPE);
GEN_SPE(evaddumiaaw,    evaddsmiaaw,   0x04, 0x13, 0x0000F800, PPC_SPE);
GEN_SPE(evsubfumiaaw,   evsubfsmiaaw,  0x05, 0x13, 0x0000F800, PPC_SPE);
GEN_SPE(evdivws,        evdivwu,       0x06, 0x13, 0x00000000, PPC_SPE);
GEN_SPE(evmra,          speundef,      0x07, 0x13, 0x0000F800, PPC_SPE);

GEN_SPE(evmheusiaaw,    evmhessiaaw,   0x00, 0x14, 0x00000000, PPC_SPE);
GEN_SPE(speundef,       evmhessfaaw,   0x01, 0x14, 0x00000000, PPC_SPE);
GEN_SPE(evmhousiaaw,    evmhossiaaw,   0x02, 0x14, 0x00000000, PPC_SPE);
GEN_SPE(speundef,       evmhossfaaw,   0x03, 0x14, 0x00000000, PPC_SPE);
GEN_SPE(evmheumiaaw,    evmhesmiaaw,   0x04, 0x14, 0x00000000, PPC_SPE);
GEN_SPE(speundef,       evmhesmfaaw,   0x05, 0x14, 0x00000000, PPC_SPE);
GEN_SPE(evmhoumiaaw,    evmhosmiaaw,   0x06, 0x14, 0x00000000, PPC_SPE);
GEN_SPE(speundef,       evmhosmfaaw,   0x07, 0x14, 0x00000000, PPC_SPE);
GEN_SPE(evmhegumiaa,    evmhegsmiaa,   0x14, 0x14, 0x00000000, PPC_SPE);
GEN_SPE(speundef,       evmhegsmfaa,   0x15, 0x14, 0x00000000, PPC_SPE);
GEN_SPE(evmhogumiaa,    evmhogsmiaa,   0x16, 0x14, 0x00000000, PPC_SPE);
GEN_SPE(speundef,       evmhogsmfaa,   0x17, 0x14, 0x00000000, PPC_SPE);

GEN_SPE(evmwlusiaaw,    evmwlssiaaw,   0x00, 0x15, 0x00000000, PPC_SPE);
GEN_SPE(evmwlumiaaw,    evmwlsmiaaw,   0x04, 0x15, 0x00000000, PPC_SPE);
GEN_SPE(speundef,       evmwssfaa,     0x09, 0x15, 0x00000000, PPC_SPE);
GEN_SPE(evmwumiaa,      evmwsmiaa,     0x0C, 0x15, 0x00000000, PPC_SPE);
GEN_SPE(speundef,       evmwsmfaa,     0x0D, 0x15, 0x00000000, PPC_SPE);

GEN_SPE(evmheusianw,    evmhessianw,   0x00, 0x16, 0x00000000, PPC_SPE);
GEN_SPE(speundef,       evmhessfanw,   0x01, 0x16, 0x00000000, PPC_SPE);
GEN_SPE(evmhousianw,    evmhossianw,   0x02, 0x16, 0x00000000, PPC_SPE);
GEN_SPE(speundef,       evmhossfanw,   0x03, 0x16, 0x00000000, PPC_SPE);
GEN_SPE(evmheumianw,    evmhesmianw,   0x04, 0x16, 0x00000000, PPC_SPE);
GEN_SPE(speundef,       evmhesmfanw,   0x05, 0x16, 0x00000000, PPC_SPE);
GEN_SPE(evmhoumianw,    evmhosmianw,   0x06, 0x16, 0x00000000, PPC_SPE);
GEN_SPE(speundef,       evmhosmfanw,   0x07, 0x16, 0x00000000, PPC_SPE);
GEN_SPE(evmhegumian,    evmhegsmian,   0x14, 0x16, 0x00000000, PPC_SPE);
GEN_SPE(speundef,       evmhegsmfan,   0x15, 0x16, 0x00000000, PPC_SPE);
GEN_SPE(evmhigumian,    evmhigsmian,   0x16, 0x16, 0x00000000, PPC_SPE);
GEN_SPE(speundef,       evmhogsmfan,   0x17, 0x16, 0x00000000, PPC_SPE);

GEN_SPE(evmwlusianw,    evmwlssianw,   0x00, 0x17, 0x00000000, PPC_SPE);
GEN_SPE(evmwlumianw,    evmwlsmianw,   0x04, 0x17, 0x00000000, PPC_SPE);
GEN_SPE(speundef,       evmwssfan,     0x09, 0x17, 0x00000000, PPC_SPE);
GEN_SPE(evmwumian,      evmwsmian,     0x0C, 0x17, 0x00000000, PPC_SPE);
GEN_SPE(speundef,       evmwsmfan,     0x0D, 0x17, 0x00000000, PPC_SPE);
#endif

/***                      SPE floating-point extension                     ***/
#define GEN_SPEFPUOP_CONV(name)                                               \
static inline void gen_##name (DisasContext *ctx)                             \
{                                                                             \
    gen_op_load_gpr64_T0(rB(ctx->opcode));                                    \
    gen_op_##name();                                                          \
    gen_op_store_T0_gpr64(rD(ctx->opcode));                                   \
}

/* Single precision floating-point vectors operations */
/* Arithmetic */
GEN_SPEOP_ARITH2(evfsadd);
GEN_SPEOP_ARITH2(evfssub);
GEN_SPEOP_ARITH2(evfsmul);
GEN_SPEOP_ARITH2(evfsdiv);
GEN_SPEOP_ARITH1(evfsabs);
GEN_SPEOP_ARITH1(evfsnabs);
GEN_SPEOP_ARITH1(evfsneg);
/* Conversion */
GEN_SPEFPUOP_CONV(evfscfui);
GEN_SPEFPUOP_CONV(evfscfsi);
GEN_SPEFPUOP_CONV(evfscfuf);
GEN_SPEFPUOP_CONV(evfscfsf);
GEN_SPEFPUOP_CONV(evfsctui);
GEN_SPEFPUOP_CONV(evfsctsi);
GEN_SPEFPUOP_CONV(evfsctuf);
GEN_SPEFPUOP_CONV(evfsctsf);
GEN_SPEFPUOP_CONV(evfsctuiz);
GEN_SPEFPUOP_CONV(evfsctsiz);
/* Comparison */
GEN_SPEOP_COMP(evfscmpgt);
GEN_SPEOP_COMP(evfscmplt);
GEN_SPEOP_COMP(evfscmpeq);
GEN_SPEOP_COMP(evfststgt);
GEN_SPEOP_COMP(evfststlt);
GEN_SPEOP_COMP(evfststeq);

/* Opcodes definitions */
GEN_SPE(evfsadd,        evfssub,       0x00, 0x0A, 0x00000000, PPC_SPEFPU); //
GEN_SPE(evfsabs,        evfsnabs,      0x02, 0x0A, 0x0000F800, PPC_SPEFPU); //
GEN_SPE(evfsneg,        speundef,      0x03, 0x0A, 0x0000F800, PPC_SPEFPU); //
GEN_SPE(evfsmul,        evfsdiv,       0x04, 0x0A, 0x00000000, PPC_SPEFPU); //
GEN_SPE(evfscmpgt,      evfscmplt,     0x06, 0x0A, 0x00600000, PPC_SPEFPU); //
GEN_SPE(evfscmpeq,      speundef,      0x07, 0x0A, 0x00600000, PPC_SPEFPU); //
GEN_SPE(evfscfui,       evfscfsi,      0x08, 0x0A, 0x00180000, PPC_SPEFPU); //
GEN_SPE(evfscfuf,       evfscfsf,      0x09, 0x0A, 0x00180000, PPC_SPEFPU); //
GEN_SPE(evfsctui,       evfsctsi,      0x0A, 0x0A, 0x00180000, PPC_SPEFPU); //
GEN_SPE(evfsctuf,       evfsctsf,      0x0B, 0x0A, 0x00180000, PPC_SPEFPU); //
GEN_SPE(evfsctuiz,      speundef,      0x0C, 0x0A, 0x00180000, PPC_SPEFPU); //
GEN_SPE(evfsctsiz,      speundef,      0x0D, 0x0A, 0x00180000, PPC_SPEFPU); //
GEN_SPE(evfststgt,      evfststlt,     0x0E, 0x0A, 0x00600000, PPC_SPEFPU); //
GEN_SPE(evfststeq,      speundef,      0x0F, 0x0A, 0x00600000, PPC_SPEFPU); //

/* Single precision floating-point operations */
/* Arithmetic */
GEN_SPEOP_ARITH2(efsadd);
GEN_SPEOP_ARITH2(efssub);
GEN_SPEOP_ARITH2(efsmul);
GEN_SPEOP_ARITH2(efsdiv);
GEN_SPEOP_ARITH1(efsabs);
GEN_SPEOP_ARITH1(efsnabs);
GEN_SPEOP_ARITH1(efsneg);
/* Conversion */
GEN_SPEFPUOP_CONV(efscfui);
GEN_SPEFPUOP_CONV(efscfsi);
GEN_SPEFPUOP_CONV(efscfuf);
GEN_SPEFPUOP_CONV(efscfsf);
GEN_SPEFPUOP_CONV(efsctui);
GEN_SPEFPUOP_CONV(efsctsi);
GEN_SPEFPUOP_CONV(efsctuf);
GEN_SPEFPUOP_CONV(efsctsf);
GEN_SPEFPUOP_CONV(efsctuiz);
GEN_SPEFPUOP_CONV(efsctsiz);
GEN_SPEFPUOP_CONV(efscfd);
/* Comparison */
GEN_SPEOP_COMP(efscmpgt);
GEN_SPEOP_COMP(efscmplt);
GEN_SPEOP_COMP(efscmpeq);
GEN_SPEOP_COMP(efststgt);
GEN_SPEOP_COMP(efststlt);
GEN_SPEOP_COMP(efststeq);

/* Opcodes definitions */
GEN_SPE(efsadd,         efssub,        0x00, 0x0A, 0x00000000, PPC_SPEFPU); //
GEN_SPE(efsabs,         efsnabs,       0x02, 0x0B, 0x0000F800, PPC_SPEFPU); //
GEN_SPE(efsneg,         speundef,      0x03, 0x0B, 0x0000F800, PPC_SPEFPU); //
GEN_SPE(efsmul,         efsdiv,        0x04, 0x0B, 0x00000000, PPC_SPEFPU); //
GEN_SPE(efscmpgt,       efscmplt,      0x06, 0x0B, 0x00600000, PPC_SPEFPU); //
GEN_SPE(efscmpeq,       efscfd,        0x07, 0x0B, 0x00600000, PPC_SPEFPU); //
GEN_SPE(efscfui,        efscfsi,       0x08, 0x0B, 0x00180000, PPC_SPEFPU); //
GEN_SPE(efscfuf,        efscfsf,       0x09, 0x0B, 0x00180000, PPC_SPEFPU); //
GEN_SPE(efsctui,        efsctsi,       0x0A, 0x0B, 0x00180000, PPC_SPEFPU); //
GEN_SPE(efsctuf,        efsctsf,       0x0B, 0x0B, 0x00180000, PPC_SPEFPU); //
GEN_SPE(efsctuiz,       efsctsiz,      0x0C, 0x0B, 0x00180000, PPC_SPEFPU); //
GEN_SPE(efststgt,       efststlt,      0x0E, 0x0B, 0x00600000, PPC_SPEFPU); //
GEN_SPE(efststeq,       speundef,      0x0F, 0x0B, 0x00600000, PPC_SPEFPU); //

/* Double precision floating-point operations */
/* Arithmetic */
GEN_SPEOP_ARITH2(efdadd);
GEN_SPEOP_ARITH2(efdsub);
GEN_SPEOP_ARITH2(efdmul);
GEN_SPEOP_ARITH2(efddiv);
GEN_SPEOP_ARITH1(efdabs);
GEN_SPEOP_ARITH1(efdnabs);
GEN_SPEOP_ARITH1(efdneg);
/* Conversion */

GEN_SPEFPUOP_CONV(efdcfui);
GEN_SPEFPUOP_CONV(efdcfsi);
GEN_SPEFPUOP_CONV(efdcfuf);
GEN_SPEFPUOP_CONV(efdcfsf);
GEN_SPEFPUOP_CONV(efdctui);
GEN_SPEFPUOP_CONV(efdctsi);
GEN_SPEFPUOP_CONV(efdctuf);
GEN_SPEFPUOP_CONV(efdctsf);
GEN_SPEFPUOP_CONV(efdctuiz);
GEN_SPEFPUOP_CONV(efdctsiz);
GEN_SPEFPUOP_CONV(efdcfs);
GEN_SPEFPUOP_CONV(efdcfuid);
GEN_SPEFPUOP_CONV(efdcfsid);
GEN_SPEFPUOP_CONV(efdctuidz);
GEN_SPEFPUOP_CONV(efdctsidz);
/* Comparison */
GEN_SPEOP_COMP(efdcmpgt);
GEN_SPEOP_COMP(efdcmplt);
GEN_SPEOP_COMP(efdcmpeq);
GEN_SPEOP_COMP(efdtstgt);
GEN_SPEOP_COMP(efdtstlt);
GEN_SPEOP_COMP(efdtsteq);

/* Opcodes definitions */
GEN_SPE(efdadd,         efdsub,        0x10, 0x0B, 0x00000000, PPC_SPEFPU); //
GEN_SPE(efdcfuid,       efdcfsid,      0x11, 0x0B, 0x00180000, PPC_SPEFPU); //
GEN_SPE(efdabs,         efdnabs,       0x12, 0x0B, 0x0000F800, PPC_SPEFPU); //
GEN_SPE(efdneg,         speundef,      0x13, 0x0B, 0x0000F800, PPC_SPEFPU); //
GEN_SPE(efdmul,         efddiv,        0x14, 0x0B, 0x00000000, PPC_SPEFPU); //
GEN_SPE(efdctuidz,      efdctsidz,     0x15, 0x0B, 0x00180000, PPC_SPEFPU); //
GEN_SPE(efdcmpgt,       efdcmplt,      0x16, 0x0B, 0x00600000, PPC_SPEFPU); //
GEN_SPE(efdcmpeq,       efdcfs,        0x17, 0x0B, 0x00600000, PPC_SPEFPU); //
GEN_SPE(efdcfui,        efdcfsi,       0x18, 0x0B, 0x00180000, PPC_SPEFPU); //
GEN_SPE(efdcfuf,        efdcfsf,       0x19, 0x0B, 0x00180000, PPC_SPEFPU); //
GEN_SPE(efdctui,        efdctsi,       0x1A, 0x0B, 0x00180000, PPC_SPEFPU); //
GEN_SPE(efdctuf,        efdctsf,       0x1B, 0x0B, 0x00180000, PPC_SPEFPU); //
GEN_SPE(efdctuiz,       speundef,      0x1C, 0x0B, 0x00180000, PPC_SPEFPU); //
GEN_SPE(efdctsiz,       speundef,      0x1D, 0x0B, 0x00180000, PPC_SPEFPU); //
GEN_SPE(efdtstgt,       efdtstlt,      0x1E, 0x0B, 0x00600000, PPC_SPEFPU); //
GEN_SPE(efdtsteq,       speundef,      0x1F, 0x0B, 0x00600000, PPC_SPEFPU); //
#endif

/* End opcode list */
GEN_OPCODE_MARK(end);

#include "translate_init.c"

/*****************************************************************************/
/* Misc PowerPC helpers */
static inline uint32_t load_xer (CPUState *env)
{
    return (xer_so << XER_SO) |
        (xer_ov << XER_OV) |
        (xer_ca << XER_CA) |
        (xer_bc << XER_BC) |
        (xer_cmp << XER_CMP);
}

void cpu_dump_state (CPUState *env, FILE *f,
                     int (*cpu_fprintf)(FILE *f, const char *fmt, ...),
                     int flags)
{
#if defined(TARGET_PPC64) || 1
#define FILL ""
#define RGPL  4
#define RFPL  4
#else
#define FILL "        "
#define RGPL  8
#define RFPL  4
#endif

    int i;

    cpu_fprintf(f, "NIP " ADDRX " LR " ADDRX " CTR " ADDRX "\n",
                env->nip, env->lr, env->ctr);
    cpu_fprintf(f, "MSR " REGX FILL " XER %08x      "
#if !defined(NO_TIMER_DUMP)
                "TB %08x %08x "
#if !defined(CONFIG_USER_ONLY)
                "DECR %08x"
#endif
#endif
                "\n",
                do_load_msr(env), load_xer(env)
#if !defined(NO_TIMER_DUMP)
                , cpu_ppc_load_tbu(env), cpu_ppc_load_tbl(env)
#if !defined(CONFIG_USER_ONLY)
                , cpu_ppc_load_decr(env)
#endif
#endif
                );
    for (i = 0; i < 32; i++) {
        if ((i & (RGPL - 1)) == 0)
            cpu_fprintf(f, "GPR%02d", i);
        cpu_fprintf(f, " " REGX, (target_ulong)env->gpr[i]);
        if ((i & (RGPL - 1)) == (RGPL - 1))
            cpu_fprintf(f, "\n");
    }
    cpu_fprintf(f, "CR ");
    for (i = 0; i < 8; i++)
        cpu_fprintf(f, "%01x", env->crf[i]);
    cpu_fprintf(f, "  [");
    for (i = 0; i < 8; i++) {
        char a = '-';
        if (env->crf[i] & 0x08)
            a = 'L';
        else if (env->crf[i] & 0x04)
            a = 'G';
        else if (env->crf[i] & 0x02)
            a = 'E';
        cpu_fprintf(f, " %c%c", a, env->crf[i] & 0x01 ? 'O' : ' ');
    }
    cpu_fprintf(f, " ]             " FILL "RES " REGX "\n", env->reserve);
    for (i = 0; i < 32; i++) {
        if ((i & (RFPL - 1)) == 0)
            cpu_fprintf(f, "FPR%02d", i);
        cpu_fprintf(f, " %016" PRIx64, *((uint64_t *)&env->fpr[i]));
        if ((i & (RFPL - 1)) == (RFPL - 1))
            cpu_fprintf(f, "\n");
    }
    cpu_fprintf(f, "SRR0 " REGX " SRR1 " REGX "         " FILL FILL FILL
                "SDR1 " REGX "\n",
                env->spr[SPR_SRR0], env->spr[SPR_SRR1], env->sdr1);

#undef RGPL
#undef RFPL
#undef FILL
}

void cpu_dump_statistics (CPUState *env, FILE*f,
                          int (*cpu_fprintf)(FILE *f, const char *fmt, ...),
                          int flags)
{
#if defined(DO_PPC_STATISTICS)
    opc_handler_t **t1, **t2, **t3, *handler;
    int op1, op2, op3;

    t1 = env->opcodes;
    for (op1 = 0; op1 < 64; op1++) {
        handler = t1[op1];
        if (is_indirect_opcode(handler)) {
            t2 = ind_table(handler);
            for (op2 = 0; op2 < 32; op2++) {
                handler = t2[op2];
                if (is_indirect_opcode(handler)) {
                    t3 = ind_table(handler);
                    for (op3 = 0; op3 < 32; op3++) {
                        handler = t3[op3];
                        if (handler->count == 0)
                            continue;
                        cpu_fprintf(f, "%02x %02x %02x (%02x %04d) %16s: "
                                    "%016llx %lld\n",
                                    op1, op2, op3, op1, (op3 << 5) | op2,
                                    handler->oname,
                                    handler->count, handler->count);
                    }
                } else {
                    if (handler->count == 0)
                        continue;
                    cpu_fprintf(f, "%02x %02x    (%02x %04d) %16s: "
                                "%016llx %lld\n",
                                op1, op2, op1, op2, handler->oname,
                                handler->count, handler->count);
                }
            }
        } else {
            if (handler->count == 0)
                continue;
            cpu_fprintf(f, "%02x       (%02x     ) %16s: %016llx %lld\n",
                        op1, op1, handler->oname,
                        handler->count, handler->count);
        }
    }
#endif
}

/*****************************************************************************/
static inline int gen_intermediate_code_internal (CPUState *env,
                                                  TranslationBlock *tb,
                                                  int search_pc)
{
    DisasContext ctx, *ctxp = &ctx;
    opc_handler_t **table, *handler;
    target_ulong pc_start;
    uint16_t *gen_opc_end;
    int j, lj = -1;

    pc_start = tb->pc;
    gen_opc_ptr = gen_opc_buf;
    gen_opc_end = gen_opc_buf + OPC_MAX_SIZE;
    gen_opparam_ptr = gen_opparam_buf;
    nb_gen_labels = 0;
    ctx.nip = pc_start;
    ctx.tb = tb;
    ctx.exception = POWERPC_EXCP_NONE;
    ctx.spr_cb = env->spr_cb;
#if defined(CONFIG_USER_ONLY)
    ctx.mem_idx = msr_le;
#if defined(TARGET_PPC64)
    ctx.mem_idx |= msr_sf << 1;
#endif
#else
#if defined(TARGET_PPC64H)
    if (msr_pr == 0 && msr_hv == 1)
        ctx.supervisor = 2;
    else
#endif
        ctx.supervisor = 1 - msr_pr;
    ctx.mem_idx = ((1 - msr_pr) << 1) | msr_le;
#if defined(TARGET_PPC64)
    ctx.mem_idx |= msr_sf << 2;
#endif
#endif
#if defined(TARGET_PPC64)
    ctx.sf_mode = msr_sf;
#endif
    ctx.fpu_enabled = msr_fp;
#if defined(TARGET_PPCEMB)
    ctx.spe_enabled = msr_spe;
#endif
>>>>>>> 5632a7b7
    ctx.singlestep_enabled = env->singlestep_enabled;
#if defined (DO_SINGLE_STEP) && 0
    /* Single step trace mode */
    msr_se = 1;
#endif
    /* Set env in case of segfault during code fetch */
<<<<<<< HEAD
    while (ctx.exception == EXCP_NONE && gen_opc_ptr < gen_opc_end) {
        if (env->nb_breakpoints > 0) {
            for(j = 0; j < env->nb_breakpoints; j++) {
                if (env->breakpoints[j] == ctx.nip) {
                    gen_op_update_nip(ctx.nip); 
=======
    while (ctx.exception == POWERPC_EXCP_NONE && gen_opc_ptr < gen_opc_end) {
        if (unlikely(env->nb_breakpoints > 0)) {
            for (j = 0; j < env->nb_breakpoints; j++) {
                if (env->breakpoints[j] == ctx.nip) {
                    gen_update_nip(&ctx, ctx.nip);
>>>>>>> 5632a7b7
                    gen_op_debug();
                    break;
                }
            }
        }
<<<<<<< HEAD
        if (search_pc) {
=======
        if (unlikely(search_pc)) {
>>>>>>> 5632a7b7
            j = gen_opc_ptr - gen_opc_buf;
            if (lj < j) {
                lj++;
                while (lj < j)
                    gen_opc_instr_start[lj++] = 0;
                gen_opc_pc[lj] = ctx.nip;
                gen_opc_instr_start[lj] = 1;
            }
        }
#if defined PPC_DEBUG_DISAS
        if (loglevel & CPU_LOG_TB_IN_ASM) {
            fprintf(logfile, "----------------\n");
            fprintf(logfile, "nip=" ADDRX " super=%d ir=%d\n",
                    ctx.nip, 1 - msr_pr, msr_ir);
        }
#endif
        ctx.opcode = ldl_code(ctx.nip);
        if (msr_le) {
            ctx.opcode = ((ctx.opcode & 0xFF000000) >> 24) |
                ((ctx.opcode & 0x00FF0000) >> 8) |
                ((ctx.opcode & 0x0000FF00) << 8) |
                ((ctx.opcode & 0x000000FF) << 24);
        }
#if defined PPC_DEBUG_DISAS
        if (loglevel & CPU_LOG_TB_IN_ASM) {
            fprintf(logfile, "translate opcode %08x (%02x %02x %02x) (%s)\n",
                    ctx.opcode, opc1(ctx.opcode), opc2(ctx.opcode),
                    opc3(ctx.opcode), msr_le ? "little" : "big");
        }
#endif
        ctx.nip += 4;
        table = env->opcodes;
        handler = table[opc1(ctx.opcode)];
        if (is_indirect_opcode(handler)) {
            table = ind_table(handler);
            handler = table[opc2(ctx.opcode)];
            if (is_indirect_opcode(handler)) {
                table = ind_table(handler);
                handler = table[opc3(ctx.opcode)];
            }
        }
        /* Is opcode *REALLY* valid ? */
        if (unlikely(handler->handler == &gen_invalid)) {
            if (loglevel != 0) {
                fprintf(logfile, "invalid/unsupported opcode: "
                        "%02x - %02x - %02x (%08x) 0x" ADDRX " %d\n",
                        opc1(ctx.opcode), opc2(ctx.opcode),
                        opc3(ctx.opcode), ctx.opcode, ctx.nip - 4, msr_ir);
            } else {
                printf("invalid/unsupported opcode: "
                       "%02x - %02x - %02x (%08x) 0x" ADDRX " %d\n",
                       opc1(ctx.opcode), opc2(ctx.opcode),
                       opc3(ctx.opcode), ctx.opcode, ctx.nip - 4, msr_ir);
            }
        } else {
            if (unlikely((ctx.opcode & handler->inval) != 0)) {
                if (loglevel != 0) {
                    fprintf(logfile, "invalid bits: %08x for opcode: "
                            "%02x - %02x - %02x (%08x) 0x" ADDRX "\n",
                            ctx.opcode & handler->inval, opc1(ctx.opcode),
                            opc2(ctx.opcode), opc3(ctx.opcode),
                            ctx.opcode, ctx.nip - 4);
                } else {
                    printf("invalid bits: %08x for opcode: "
                           "%02x - %02x - %02x (%08x) 0x" ADDRX "\n",
                           ctx.opcode & handler->inval, opc1(ctx.opcode),
                           opc2(ctx.opcode), opc3(ctx.opcode),
                           ctx.opcode, ctx.nip - 4);
                }
                GEN_EXCP_INVAL(ctxp);
                break;
            }
        }
        (*(handler->handler))(&ctx);
#if defined(DO_PPC_STATISTICS)
        handler->count++;
#endif
        /* Check trace mode exceptions */
#if 0 // XXX: buggy on embedded PowerPC
        if (unlikely((msr_be && ctx.exception == POWERPC_EXCP_BRANCH) ||
                     /* Check in single step trace mode
                      * we need to stop except if:
                      * - rfi, trap or syscall
                      * - first instruction of an exception handler
                      */
                     (msr_se && (ctx.nip < 0x100 ||
                                 ctx.nip > 0xF00 ||
                                 (ctx.nip & 0xFC) != 0x04) &&
#if defined(CONFIG_USER_ONLY)
                      ctx.exception != POWERPC_EXCP_SYSCALL_USER &&
#else
                      ctx.exception != POWERPC_EXCP_SYSCALL &&
#endif
                      ctx.exception != POWERPC_EXCP_TRAP))) {
            GEN_EXCP(ctxp, POWERPC_EXCP_TRACE, 0);
        }
<<<<<<< HEAD

        /* if we reach a page boundary or are single stepping, stop
         * generation
         */
        if (((ctx.nip & (TARGET_PAGE_SIZE - 1)) == 0) ||
            (env->singlestep_enabled)) {
=======
#endif
        /* if we reach a page boundary or are single stepping, stop
         * generation
         */
        if (unlikely(((ctx.nip & (TARGET_PAGE_SIZE - 1)) == 0) ||
                     (env->singlestep_enabled))) {
>>>>>>> 5632a7b7
            break;
        }
#if defined (DO_SINGLE_STEP)
        break;
#endif
    }
    if (ctx.exception == POWERPC_EXCP_NONE) {
        gen_goto_tb(&ctx, 0, ctx.nip);
    } else if (ctx.exception != POWERPC_EXCP_BRANCH) {
        gen_op_reset_T0();
        /* Generate the return instruction */
        gen_op_exit_tb();
    }
    *gen_opc_ptr = INDEX_op_end;
    if (unlikely(search_pc)) {
        j = gen_opc_ptr - gen_opc_buf;
        lj++;
        while (lj <= j)
            gen_opc_instr_start[lj++] = 0;
    } else {
        tb->size = ctx.nip - pc_start;
    }
#if defined(DEBUG_DISAS)
    if (loglevel & CPU_LOG_TB_CPU) {
        fprintf(logfile, "---------------- excp: %04x\n", ctx.exception);
        cpu_dump_state(env, logfile, fprintf, 0);
    }
    if (loglevel & CPU_LOG_TB_IN_ASM) {
        int flags;
        flags = env->bfd_mach;
        flags |= msr_le << 16;
        fprintf(logfile, "IN: %s\n", lookup_symbol(pc_start));
        target_disas(logfile, pc_start, ctx.nip - pc_start, flags);
        fprintf(logfile, "\n");
    }
    if (loglevel & CPU_LOG_TB_OP) {
        fprintf(logfile, "OP:\n");
        dump_ops(gen_opc_buf, gen_opparam_buf);
        fprintf(logfile, "\n");
    }
#endif
    return 0;
}

int gen_intermediate_code (CPUState *env, struct TranslationBlock *tb)
{
    return gen_intermediate_code_internal(env, tb, 0);
}

int gen_intermediate_code_pc (CPUState *env, struct TranslationBlock *tb)
{
    return gen_intermediate_code_internal(env, tb, 1);
}<|MERGE_RESOLUTION|>--- conflicted
+++ resolved
@@ -2893,13 +2893,6 @@
             gen_op_debug();
         gen_op_exit_tb();
     } else {
-<<<<<<< HEAD
-        gen_op_set_T1(dest);
-        gen_op_b_T1();
-        if (ctx->singlestep_enabled)
-            gen_op_debug();
-        gen_op_set_T0(0);
-=======
         gen_set_T1(dest);
 #if defined(TARGET_PPC64)
         if (ctx->sf_mode)
@@ -2910,7 +2903,6 @@
         gen_op_reset_T0();
         if (ctx->singlestep_enabled)
             gen_op_debug();
->>>>>>> 5632a7b7
         gen_op_exit_tb();
     }
 }
@@ -3225,11 +3217,7 @@
     gen_op_load_gpr_T0(rA(ctx->opcode));
     gen_op_load_gpr_T1(rB(ctx->opcode));
     /* Update the nip since this might generate a trap exception */
-<<<<<<< HEAD
-    gen_op_update_nip(ctx->nip);
-=======
     gen_update_nip(ctx, ctx->nip);
->>>>>>> 5632a7b7
     gen_op_tw(TO(ctx->opcode));
 }
 
@@ -3912,24 +3900,10 @@
 /* clcs */
 GEN_HANDLER(clcs, 0x1F, 0x10, 0x13, 0x0000F800, PPC_POWER_BR)
 {
-<<<<<<< HEAD
-#if defined(TARGET_PPC64) || 1
-#define FILL ""
-#define REGX "%016" PRIx64
-#define RGPL  4
-#define RFPL  4
-#else
-#define FILL "        "
-#define REGX "%08" PRIx64
-#define RGPL  8
-#define RFPL  4
-#endif
-=======
     gen_op_load_gpr_T0(rA(ctx->opcode));
     gen_op_POWER_clcs();
     gen_op_store_T0_gpr(rD(ctx->opcode));
 }
->>>>>>> 5632a7b7
 
 /* div - div. */
 GEN_HANDLER(div, 0x1F, 0x0B, 0x0A, 0x00000000, PPC_POWER_BR)
@@ -3942,45 +3916,6 @@
         gen_set_Rc0(ctx);
 }
 
-<<<<<<< HEAD
-    cpu_fprintf(f, "NIP " REGX " LR " REGX " CTR " REGX "\n",
-                env->nip, env->lr, env->ctr);
-    cpu_fprintf(f, "MSR " REGX FILL " XER %08x      TB %08x %08x DECR %08x\n",
-                do_load_msr(env), do_load_xer(env), cpu_ppc_load_tbu(env),
-                cpu_ppc_load_tbl(env), cpu_ppc_load_decr(env));
-        for (i = 0; i < 32; i++) {
-        if ((i & (RGPL - 1)) == 0)
-            cpu_fprintf(f, "GPR%02d", i);
-        cpu_fprintf(f, " " REGX, env->gpr[i]);
-        if ((i & (RGPL - 1)) == (RGPL - 1))
-            cpu_fprintf(f, "\n");
-        }
-    cpu_fprintf(f, "CR ");
-        for (i = 0; i < 8; i++)
-        cpu_fprintf(f, "%01x", env->crf[i]);
-    cpu_fprintf(f, "  [");
-        for (i = 0; i < 8; i++) {
-            char a = '-';
-            if (env->crf[i] & 0x08)
-                a = 'L';
-            else if (env->crf[i] & 0x04)
-                a = 'G';
-            else if (env->crf[i] & 0x02)
-                a = 'E';
-        cpu_fprintf(f, " %c%c", a, env->crf[i] & 0x01 ? 'O' : ' ');
-        }
-    cpu_fprintf(f, " ]             " FILL "RES " REGX "\n", env->reserve);
-    for (i = 0; i < 32; i++) {
-        if ((i & (RFPL - 1)) == 0)
-            cpu_fprintf(f, "FPR%02d", i);
-        cpu_fprintf(f, " %016" PRIx64, *((uint64_t *)&env->fpr[i]));
-        if ((i & (RFPL - 1)) == (RFPL - 1))
-            cpu_fprintf(f, "\n");
-    }
-    cpu_fprintf(f, "SRR0 " REGX " SRR1 " REGX "         " FILL FILL FILL
-                "SDR1 " REGX "\n",
-                env->spr[SPR_SRR0], env->spr[SPR_SRR1], env->sdr1);
-=======
 /* divo - divo. */
 GEN_HANDLER(divo, 0x1F, 0x0B, 0x1A, 0x00000000, PPC_POWER_BR)
 {
@@ -3991,7 +3926,6 @@
     if (unlikely(Rc(ctx->opcode) != 0))
         gen_set_Rc0(ctx);
 }
->>>>>>> 5632a7b7
 
 /* divs - divs. */
 GEN_HANDLER(divs, 0x1F, 0x0B, 0x0B, 0x00000000, PPC_POWER_BR)
@@ -4062,9 +3996,6 @@
     &gen_op_POWER_lscbx_kernel,
 };
 #endif
-<<<<<<< HEAD
-    ctx.fpu_enabled = msr_fp;
-=======
 
 /* lscbx - lscbx. */
 GEN_HANDLER(lscbx, 0x1F, 0x15, 0x08, 0x00000000, PPC_POWER_BR)
@@ -6277,36 +6208,23 @@
 #if defined(TARGET_PPCEMB)
     ctx.spe_enabled = msr_spe;
 #endif
->>>>>>> 5632a7b7
     ctx.singlestep_enabled = env->singlestep_enabled;
 #if defined (DO_SINGLE_STEP) && 0
     /* Single step trace mode */
     msr_se = 1;
 #endif
     /* Set env in case of segfault during code fetch */
-<<<<<<< HEAD
-    while (ctx.exception == EXCP_NONE && gen_opc_ptr < gen_opc_end) {
-        if (env->nb_breakpoints > 0) {
-            for(j = 0; j < env->nb_breakpoints; j++) {
-                if (env->breakpoints[j] == ctx.nip) {
-                    gen_op_update_nip(ctx.nip); 
-=======
     while (ctx.exception == POWERPC_EXCP_NONE && gen_opc_ptr < gen_opc_end) {
         if (unlikely(env->nb_breakpoints > 0)) {
             for (j = 0; j < env->nb_breakpoints; j++) {
                 if (env->breakpoints[j] == ctx.nip) {
                     gen_update_nip(&ctx, ctx.nip);
->>>>>>> 5632a7b7
                     gen_op_debug();
                     break;
                 }
             }
         }
-<<<<<<< HEAD
-        if (search_pc) {
-=======
         if (unlikely(search_pc)) {
->>>>>>> 5632a7b7
             j = gen_opc_ptr - gen_opc_buf;
             if (lj < j) {
                 lj++;
@@ -6403,21 +6321,12 @@
                       ctx.exception != POWERPC_EXCP_TRAP))) {
             GEN_EXCP(ctxp, POWERPC_EXCP_TRACE, 0);
         }
-<<<<<<< HEAD
-
-        /* if we reach a page boundary or are single stepping, stop
-         * generation
-         */
-        if (((ctx.nip & (TARGET_PAGE_SIZE - 1)) == 0) ||
-            (env->singlestep_enabled)) {
-=======
 #endif
         /* if we reach a page boundary or are single stepping, stop
          * generation
          */
         if (unlikely(((ctx.nip & (TARGET_PAGE_SIZE - 1)) == 0) ||
                      (env->singlestep_enabled))) {
->>>>>>> 5632a7b7
             break;
         }
 #if defined (DO_SINGLE_STEP)
