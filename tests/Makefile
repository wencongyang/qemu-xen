-include ../config-host.mak

CFLAGS=-Wall -O2 -g
#CFLAGS+=-msse2
LDFLAGS=

ifeq ($(ARCH),i386)
TESTS=linux-test testthread sha1-i386 test-i386 runcom
endif
ifeq ($(ARCH),x86_64)
TESTS=test-x86_64
endif
TESTS+=sha1# test_path
#TESTS+=test_path

QEMU=../i386-linux-user/qemu-i386

all: $(TESTS)

hello-i386: hello-i386.c
	$(CC) -nostdlib $(CFLAGS) -static $(LDFLAGS) -o $@ $<
	strip $@

testthread: testthread.c
	$(CC) $(CFLAGS) $(LDFLAGS) -o $@ $< -lpthread

test_path: test_path.c
	$(CC) $(CFLAGS) $(LDFLAGS) -o $@ $<
	./$@ || { rm $@; exit 1; }

# i386/x86_64 emulation test (test various opcodes) */
test-i386: test-i386.c test-i386-code16.S test-i386-vm86.S \
           test-i386.h test-i386-shift.h test-i386-muldiv.h
	$(CC) $(CFLAGS) $(LDFLAGS) -static -o $@ \
              test-i386.c test-i386-code16.S test-i386-vm86.S -lm

test-x86_64: test-i386.c \
           test-i386.h test-i386-shift.h test-i386-muldiv.h
	$(CC) $(CFLAGS) $(LDFLAGS) -static -o $@ test-i386.c -lm

ifeq ($(ARCH),i386)
test: test-i386
	./test-i386 > test-i386.ref
else
test:
endif
	$(QEMU) test-i386 > test-i386.out
	@if diff -u test-i386.ref test-i386.out ; then echo "Auto Test OK"; fi
ifeq ($(ARCH),i386)
	$(QEMU) -no-code-copy test-i386 > test-i386.out
	@if diff -u test-i386.ref test-i386.out ; then echo "Auto Test OK (no code copy)"; fi
endif

# generic Linux and CPU test
linux-test: linux-test.c
	$(CC) $(CFLAGS) $(LDFLAGS) -o $@ $< -lm

# speed test
sha1-i386: sha1.c
	$(CC) $(CFLAGS) $(LDFLAGS) -o $@ $<

sha1: sha1.c
	$(HOST_CC) $(CFLAGS) $(LDFLAGS) -o $@ $<

speed: sha1 sha1-i386
	time ./sha1
	time $(QEMU) ./sha1-i386

# vm86 test
runcom: runcom.c
	$(CC) $(CFLAGS) $(LDFLAGS) -o $@ $<

# NOTE: -fomit-frame-pointer is currently needed : this is a bug in libqemu
qruncom: qruncom.c ../i386-user/libqemu.a
	$(CC) $(CFLAGS) -fomit-frame-pointer $(LDFLAGS) -I../target-i386 -I.. -I../i386-user -I../fpu \
              -o $@ $< -L../i386-user -lqemu -lm

# arm test
hello-arm: hello-arm.o
	arm-linux-ld -o $@ $<

hello-arm.o: hello-arm.c
	arm-linux-gcc -Wall -g -O2 -c -o $@ $<

<<<<<<< HEAD
=======
test-arm-iwmmxt: test-arm-iwmmxt.s
	cpp < $< | arm-linux-gnu-gcc -Wall -static -march=iwmmxt -mabi=aapcs -x assembler - -o $@

>>>>>>> 5632a7b7
# MIPS test
hello-mips: hello-mips.c
	mips-linux-gnu-gcc -nostdlib -static -mno-abicalls -fno-PIC -mabi=32 -Wall -Wextra -g -O2 -o $@ $<

hello-mipsel: hello-mips.c
	mipsel-linux-gnu-gcc -nostdlib -static -mno-abicalls -fno-PIC -mabi=32 -Wall -Wextra -g -O2 -o $@ $<

# XXX: find a way to compile easily a test for each arch
test2:
	@for arch in i386 arm armeb sparc ppc mips mipsel; do \
           ../$${arch}-linux-user/qemu-$${arch} $${arch}/ls -l linux-test.c ; \
        done

clean:
	rm -f *~ *.o test-i386.out test-i386.ref \
           test-x86_64.log test-x86_64.ref qruncom $(TESTS)<|MERGE_RESOLUTION|>--- conflicted
+++ resolved
@@ -82,12 +82,9 @@
 hello-arm.o: hello-arm.c
 	arm-linux-gcc -Wall -g -O2 -c -o $@ $<
 
-<<<<<<< HEAD
-=======
 test-arm-iwmmxt: test-arm-iwmmxt.s
 	cpp < $< | arm-linux-gnu-gcc -Wall -static -march=iwmmxt -mabi=aapcs -x assembler - -o $@
 
->>>>>>> 5632a7b7
 # MIPS test
 hello-mips: hello-mips.c
 	mips-linux-gnu-gcc -nostdlib -static -mno-abicalls -fno-PIC -mabi=32 -Wall -Wextra -g -O2 -o $@ $<
